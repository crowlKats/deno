# Copyright 2018-2021 the Deno authors. All rights reserved. MIT license.

[package]
name = "deno_timers"
version = "0.5.1"
edition = "2018"
description = "Timers API implementation for Deno"
authors = ["the Deno authors"]
license = "MIT"
readme = "README.md"
repository = "https://github.com/denoland/deno"

[lib]
path = "lib.rs"

[dependencies]
<<<<<<< HEAD
deno_core = { version = "0.88.0", path = "../../core" }
tokio = { version = "1.6.1", features = ["full"] }

[dev-dependencies]
deno_bench_util = { version = "0.1.0", path = "../../bench_util" }

[[bench]]
name = "timers_ops"
harness = false
=======
deno_core = { version = "0.88.1", path = "../../core" }
tokio = { version = "1.6.1", features = ["full"] }
>>>>>>> 1567c101
<|MERGE_RESOLUTION|>--- conflicted
+++ resolved
@@ -14,8 +14,7 @@
 path = "lib.rs"
 
 [dependencies]
-<<<<<<< HEAD
-deno_core = { version = "0.88.0", path = "../../core" }
+deno_core = { version = "0.88.1", path = "../../core" }
 tokio = { version = "1.6.1", features = ["full"] }
 
 [dev-dependencies]
@@ -23,8 +22,4 @@
 
 [[bench]]
 name = "timers_ops"
-harness = false
-=======
-deno_core = { version = "0.88.1", path = "../../core" }
-tokio = { version = "1.6.1", features = ["full"] }
->>>>>>> 1567c101
+harness = false