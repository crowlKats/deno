--- conflicted
+++ resolved
@@ -1,50 +1,12 @@
 // Copyright 2018-2025 the Deno authors. MIT license.
 
+use deno_core::OpState;
 use deno_core::op2;
 use deno_core::v8;
-use deno_core::OpState;
 
-<<<<<<< HEAD
 mod bitmaprenderer;
 mod byow;
 mod canvas;
-=======
-#[derive(Debug, thiserror::Error, deno_error::JsError)]
-pub enum CanvasError {
-  /// Image formats that is 32-bit depth are not supported currently due to the following reasons:
-  /// - e.g. OpenEXR, it's not covered by the spec.
-  /// - JPEG XL supported by WebKit, but it cannot be called a standard today.
-  ///   https://github.com/whatwg/mimesniff/issues/143
-  ///
-  #[class(type)]
-  #[error("Unsupported color type and bit depth: '{0:?}'")]
-  UnsupportedColorType(ColorType),
-  #[class("DOMExceptionInvalidStateError")]
-  #[error("Cannot decode image '{0}'")]
-  InvalidImage(image::ImageError),
-  #[class("DOMExceptionInvalidStateError")]
-  #[error(
-    "The chunk data is not big enough with the specified width: {0} and height: {1}"
-  )]
-  NotBigEnoughChunk(u32, u32),
-  #[class("DOMExceptionInvalidStateError")]
-  #[error("The width: {0} or height: {1} could not be zero")]
-  InvalidSizeZero(u32, u32),
-  #[class(generic)]
-  #[error(transparent)]
-  Lcms(#[from] lcms2::Error),
-  #[class(generic)]
-  #[error(transparent)]
-  Image(#[from] image::ImageError),
-}
-
-impl CanvasError {
-  /// Convert an [`image::ImageError`] to an [`CanvasError::InvalidImage`].
-  fn image_error_to_invalid_image(error: image::ImageError) -> Self {
-    CanvasError::InvalidImage(error)
-  }
-}
->>>>>>> d08d7908
 
 deno_core::extension!(
   deno_canvas,
@@ -62,7 +24,7 @@
 #[op2(fast)]
 pub fn op_init_canvas(
   state: &mut OpState,
-  scope: &mut v8::HandleScope,
+  scope: &mut v8::PinScope<'_, '_>,
   blob: v8::Local<v8::Value>,
 ) {
   state.put(canvas::BlobHandle(v8::Global::new(scope, blob.cast())));
