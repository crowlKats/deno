--- conflicted
+++ resolved
@@ -1,16 +1,10 @@
 // Copyright 2018-2025 the Deno authors. MIT license.
 
-<<<<<<< HEAD
 use std::collections::HashMap;
-use std::path::PathBuf;
-
 pub mod bitmaprenderer;
 pub mod canvas;
-=======
->>>>>>> 97b84669
 mod image_ops;
 mod op_create_image_bitmap;
-
 pub use image;
 use image::ColorType;
 use op_create_image_bitmap::op_create_image_bitmap;
@@ -53,7 +47,6 @@
   deno_canvas,
   deps = [deno_webidl, deno_web, deno_webgpu],
   ops = [op_create_image_bitmap],
-<<<<<<< HEAD
   objects = [op_create_image_bitmap::ImageBitmap, canvas::OffscreenCanvas, bitmaprenderer::ImageBitmapRenderingContext],
   lazy_loaded_esm = ["01_image.js", "02_canvas.js"],
     options = {
@@ -63,12 +56,4 @@
     state.put(canvas::RegisteredContexts(options.contexts));
   },
 
-);
-
-pub fn get_declaration() -> PathBuf {
-  PathBuf::from(env!("CARGO_MANIFEST_DIR")).join("lib.deno_canvas.d.ts")
-}
-=======
-  lazy_loaded_esm = ["01_image.js"],
-);
->>>>>>> 97b84669
+);