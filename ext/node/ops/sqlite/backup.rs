--- conflicted
+++ resolved
@@ -20,21 +20,11 @@
 
 const DEFAULT_BACKUP_RATE: c_int = 100;
 
-<<<<<<< HEAD
-#[derive(deno_core::FromV8)]
-struct BackupOptions {
-  #[allow(dead_code)]
-  source: Option<String>,
-  #[allow(dead_code)]
-  target: Option<String>,
-  rate: Option<c_int>,
-=======
 struct BackupOptions<'a> {
   source: String,
   target: String,
   rate: i32,
   progress: Option<v8::Local<'a, v8::Function>>,
->>>>>>> 3dac3dfc
 }
 
 impl<'a> Default for BackupOptions<'a> {
@@ -141,10 +131,6 @@
   scope: &mut v8::PinScope<'a, '_>,
   #[cppgc] source_db: &DatabaseSync,
   #[string] path: &str,
-<<<<<<< HEAD
-  #[v8_slow] options: Option<BackupOptions>,
-) -> Result<i32, SqliteError> {
-=======
   options: v8::Local<'a, v8::Value>,
 ) -> Result<Option<i32>, SqliteError> {
   use rusqlite::backup::StepResult::Busy;
@@ -153,7 +139,6 @@
   use rusqlite::backup::StepResult::More;
 
   let options = BackupOptions::from_value(scope, options)?;
->>>>>>> 3dac3dfc
   let src_conn_ref = source_db.conn.borrow();
   let src_conn = src_conn_ref.as_ref().ok_or(SqliteError::AlreadyClosed)?;
   let checked_path = {
