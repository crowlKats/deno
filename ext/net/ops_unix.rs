// Copyright 2018-2025 the Deno authors. MIT license.

use std::borrow::Cow;
use std::cell::RefCell;
use std::path::Path;
use std::path::PathBuf;
use std::rc::Rc;

use deno_core::AsyncRefCell;
use deno_core::CancelHandle;
use deno_core::CancelTryFuture;
use deno_core::JsBuffer;
use deno_core::OpState;
use deno_core::RcRef;
use deno_core::Resource;
use deno_core::ResourceId;
use deno_core::op2;
use deno_permissions::OpenAccessKind;
use deno_permissions::PermissionsContainer;
use serde::Deserialize;
use serde::Serialize;
use tokio::net::UnixDatagram;
use tokio::net::UnixListener;
pub use tokio::net::UnixStream;

use crate::io::UnixStreamResource;
use crate::ops::NetError;
use crate::raw::NetworkListenerResource;

/// A utility function to map OsStrings to Strings
pub fn into_string(s: std::ffi::OsString) -> Result<String, NetError> {
  s.into_string().map_err(NetError::InvalidUtf8)
}

pub struct UnixDatagramResource {
  pub socket: AsyncRefCell<UnixDatagram>,
  pub cancel: CancelHandle,
}

impl Resource for UnixDatagramResource {
  fn name(&self) -> Cow<'_, str> {
    "unixDatagram".into()
  }

  fn close(self: Rc<Self>) {
    self.cancel.cancel();
  }
}

#[derive(Serialize)]
pub struct UnixAddr {
  pub path: Option<String>,
}

#[derive(Deserialize)]
pub struct UnixListenArgs {
  pub path: String,
}

#[op2]
pub async fn op_net_accept_unix(
  state: Rc<RefCell<OpState>>,
  #[smi] rid: ResourceId,
) -> Result<(ResourceId, Option<String>, Option<String>), NetError> {
  let resource = state
    .borrow()
    .resource_table
    .get::<NetworkListenerResource<UnixListener>>(rid)
    .map_err(|_| NetError::ListenerClosed)?;
  let listener = RcRef::map(&resource, |r| &r.listener)
    .try_borrow_mut()
    .ok_or(NetError::ListenerBusy)?;
  let cancel = RcRef::map(resource, |r| &r.cancel);
  let (unix_stream, _socket_addr) = listener
    .accept()
    .try_or_cancel(cancel)
    .await
    .map_err(crate::ops::accept_err)?;

  let local_addr = unix_stream.local_addr()?;
  let remote_addr = unix_stream.peer_addr()?;
  let local_addr_path = local_addr.as_pathname().map(pathstring).transpose()?;
  let remote_addr_path =
    remote_addr.as_pathname().map(pathstring).transpose()?;
  let resource = UnixStreamResource::new(unix_stream.into_split());
  let mut state = state.borrow_mut();
  let rid = state.resource_table.add(resource);
  Ok((rid, local_addr_path, remote_addr_path))
}

<<<<<<< HEAD
#[op2(stack_trace)]
pub async fn op_net_connect_unix<NP>(
=======
#[op2(async, stack_trace)]
#[serde]
pub async fn op_net_connect_unix(
>>>>>>> d17ae8ca
  state: Rc<RefCell<OpState>>,
  #[string] address_path: String,
) -> Result<(ResourceId, Option<String>, Option<String>), NetError> {
  let address_path = {
    let mut state = state.borrow_mut();
    state
      .borrow_mut::<PermissionsContainer>()
      .check_open(
        Cow::Owned(PathBuf::from(address_path)),
        OpenAccessKind::ReadWriteNoFollow,
        Some("Deno.connect()"),
      )
      .map_err(NetError::Permission)?
  };
  let unix_stream = UnixStream::connect(address_path).await?;
  let local_addr = unix_stream.local_addr()?;
  let remote_addr = unix_stream.peer_addr()?;
  let local_addr_path = local_addr.as_pathname().map(pathstring).transpose()?;
  let remote_addr_path =
    remote_addr.as_pathname().map(pathstring).transpose()?;
  let mut state_ = state.borrow_mut();
  let resource = UnixStreamResource::new(unix_stream.into_split());
  let rid = state_.resource_table.add(resource);
  Ok((rid, local_addr_path, remote_addr_path))
}

#[op2(stack_trace)]
#[serde]
pub async fn op_net_recv_unixpacket(
  state: Rc<RefCell<OpState>>,
  #[smi] rid: ResourceId,
  #[buffer] mut buf: JsBuffer,
) -> Result<(usize, Option<String>), NetError> {
  let resource = state
    .borrow()
    .resource_table
    .get::<UnixDatagramResource>(rid)
    .map_err(|_| NetError::SocketClosed)?;
  let socket = RcRef::map(&resource, |r| &r.socket)
    .try_borrow_mut()
    .ok_or(NetError::SocketBusy)?;
  let cancel = RcRef::map(resource, |r| &r.cancel);
  let (nread, remote_addr) =
    socket.recv_from(&mut buf).try_or_cancel(cancel).await?;
  let path = remote_addr.as_pathname().map(pathstring).transpose()?;
  Ok((nread, path))
}

#[op2(stack_trace)]
#[number]
pub async fn op_net_send_unixpacket(
  state: Rc<RefCell<OpState>>,
  #[smi] rid: ResourceId,
  #[string] address_path: String,
  #[buffer] zero_copy: JsBuffer,
) -> Result<usize, NetError> {
  let address_path = {
    let mut s = state.borrow_mut();
    s.borrow_mut::<PermissionsContainer>()
      .check_open(
        Cow::Owned(PathBuf::from(address_path)),
        OpenAccessKind::WriteNoFollow,
        Some("Deno.DatagramConn.send()"),
      )
      .map_err(NetError::Permission)?
  };

  let resource = state
    .borrow()
    .resource_table
    .get::<UnixDatagramResource>(rid)
    .map_err(|_| NetError::SocketClosedNotConnected)?;
  let socket = RcRef::map(&resource, |r| &r.socket)
    .try_borrow_mut()
    .ok_or(NetError::SocketBusy)?;
  let nwritten = socket.send_to(&zero_copy, address_path).await?;

  Ok(nwritten)
}

#[op2(stack_trace)]
<<<<<<< HEAD
pub fn op_net_listen_unix<NP>(
=======
#[serde]
pub fn op_net_listen_unix(
>>>>>>> d17ae8ca
  state: &mut OpState,
  #[string] address_path: &str,
  #[string] api_name: &str,
) -> Result<(ResourceId, Option<String>), NetError> {
  let permissions = state.borrow_mut::<PermissionsContainer>();
  let api_call_expr = format!("{}()", api_name);
  let address_path = permissions
    .check_open(
      Cow::Borrowed(Path::new(address_path)),
      OpenAccessKind::ReadWriteNoFollow,
      Some(&api_call_expr),
    )
    .map_err(NetError::Permission)?;
  let listener = UnixListener::bind(address_path)?;
  let local_addr = listener.local_addr()?;
  let pathname = local_addr.as_pathname().map(pathstring).transpose()?;
  let listener_resource = NetworkListenerResource::new(listener);
  let rid = state.resource_table.add(listener_resource);
  Ok((rid, pathname))
}

pub fn net_listen_unixpacket(
  state: &mut OpState,
  address_path: &str,
) -> Result<(ResourceId, Option<String>), NetError> {
  let permissions = state.borrow_mut::<PermissionsContainer>();
  let address_path = permissions
    .check_open(
      Cow::Borrowed(Path::new(address_path)),
      OpenAccessKind::ReadWriteNoFollow,
      Some("Deno.listenDatagram()"),
    )
    .map_err(NetError::Permission)?;
  let socket = UnixDatagram::bind(address_path)?;
  let local_addr = socket.local_addr()?;
  let pathname = local_addr.as_pathname().map(pathstring).transpose()?;
  let datagram_resource = UnixDatagramResource {
    socket: AsyncRefCell::new(socket),
    cancel: Default::default(),
  };
  let rid = state.resource_table.add(datagram_resource);
  Ok((rid, pathname))
}

#[op2(stack_trace)]
<<<<<<< HEAD
pub fn op_net_listen_unixpacket<NP>(
=======
#[serde]
pub fn op_net_listen_unixpacket(
>>>>>>> d17ae8ca
  state: &mut OpState,
  #[string] path: &str,
) -> Result<(ResourceId, Option<String>), NetError> {
  super::check_unstable(state, "Deno.listenDatagram");
  net_listen_unixpacket(state, path)
}

#[op2(stack_trace)]
<<<<<<< HEAD
pub fn op_node_unstable_net_listen_unixpacket<NP>(
=======
#[serde]
pub fn op_node_unstable_net_listen_unixpacket(
>>>>>>> d17ae8ca
  state: &mut OpState,
  #[string] path: &str,
) -> Result<(ResourceId, Option<String>), NetError> {
  net_listen_unixpacket(state, path)
}

pub fn pathstring(pathname: &Path) -> Result<String, NetError> {
  into_string(pathname.into())
}<|MERGE_RESOLUTION|>--- conflicted
+++ resolved
@@ -88,14 +88,8 @@
   Ok((rid, local_addr_path, remote_addr_path))
 }
 
-<<<<<<< HEAD
-#[op2(stack_trace)]
-pub async fn op_net_connect_unix<NP>(
-=======
-#[op2(async, stack_trace)]
-#[serde]
+#[op2(stack_trace)]
 pub async fn op_net_connect_unix(
->>>>>>> d17ae8ca
   state: Rc<RefCell<OpState>>,
   #[string] address_path: String,
 ) -> Result<(ResourceId, Option<String>, Option<String>), NetError> {
@@ -177,12 +171,7 @@
 }
 
 #[op2(stack_trace)]
-<<<<<<< HEAD
-pub fn op_net_listen_unix<NP>(
-=======
-#[serde]
 pub fn op_net_listen_unix(
->>>>>>> d17ae8ca
   state: &mut OpState,
   #[string] address_path: &str,
   #[string] api_name: &str,
@@ -228,12 +217,7 @@
 }
 
 #[op2(stack_trace)]
-<<<<<<< HEAD
-pub fn op_net_listen_unixpacket<NP>(
-=======
-#[serde]
 pub fn op_net_listen_unixpacket(
->>>>>>> d17ae8ca
   state: &mut OpState,
   #[string] path: &str,
 ) -> Result<(ResourceId, Option<String>), NetError> {
@@ -242,12 +226,7 @@
 }
 
 #[op2(stack_trace)]
-<<<<<<< HEAD
-pub fn op_node_unstable_net_listen_unixpacket<NP>(
-=======
-#[serde]
 pub fn op_node_unstable_net_listen_unixpacket(
->>>>>>> d17ae8ca
   state: &mut OpState,
   #[string] path: &str,
 ) -> Result<(ResourceId, Option<String>), NetError> {
