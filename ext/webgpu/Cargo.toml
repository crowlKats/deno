# Copyright 2018-2025 the Deno authors. MIT license.

[package]
name = "deno_webgpu"
version = "0.192.0"
authors = ["the Deno authors"]
edition.workspace = true
license = "MIT"
readme = "README.md"
repository = "https://github.com/gfx-rs/wgpu"
description = "WebGPU implementation for Deno"

[lib]
path = "lib.rs"

# We make all dependencies conditional on not being wasm,
# so the whole workspace can built as wasm.
[target.'cfg(not(target_arch = "wasm32"))'.dependencies]
wgpu-core = { workspace = true, features = ["raw-window-handle", "trace", "replay", "serde", "strict_asserts", "wgsl", "gles"] }
wgpu-types = { workspace = true, features = ["serde", "std"] }

deno_core.workspace = true
deno_error.workspace = true
serde = { workspace = true, features = ["derive"] }
tokio = { workspace = true, features = ["full"] }
<<<<<<< HEAD
wgpu-types = { workspace = true, features = ["serde"] }
=======
raw-window-handle = { workspace = true }
>>>>>>> e5b1487f
thiserror.workspace = true
indexmap.workspace = true
serde_json.workspace = true
deno_unsync.workspace = true
deno_image.workspace = true

# Apple Platforms
#
# We want the Metal backend.
[target.'cfg(target_vendor = "apple")'.dependencies]
wgpu-core = { workspace = true, features = ["metal"] }

# Windows
#
# We want the DX12 backend.
[target.'cfg(windows)'.dependencies]
wgpu-core = { workspace = true, features = ["dx12"] }

# Windows and Unix (not Emscripten)
#
# We want the Vulkan backend.
[target.'cfg(any(windows, all(unix, not(target_os = "emscripten"))))'.dependencies]
wgpu-core = { workspace = true, features = ["vulkan"] }<|MERGE_RESOLUTION|>--- conflicted
+++ resolved
@@ -23,11 +23,7 @@
 deno_error.workspace = true
 serde = { workspace = true, features = ["derive"] }
 tokio = { workspace = true, features = ["full"] }
-<<<<<<< HEAD
-wgpu-types = { workspace = true, features = ["serde"] }
-=======
 raw-window-handle = { workspace = true }
->>>>>>> e5b1487f
 thiserror.workspace = true
 indexmap.workspace = true
 serde_json.workspace = true
