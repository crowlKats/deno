// Copyright 2018-2025 the Deno authors. MIT license.

use std::cell::RefCell;
use std::rc::Rc;
use std::time::Duration;

use deno_core::GarbageCollected;
use deno_core::WebIDL;
use deno_core::cppgc::Ref;
use deno_core::futures::channel::oneshot;
use deno_core::op2;
use deno_error::JsErrorBox;

use crate::Instance;
use crate::buffer::GPUBuffer;
use crate::command_buffer::GPUCommandBuffer;
use crate::error::GPUGenericError;
use crate::texture::GPUTexture;
use crate::texture::GPUTextureAspect;
use crate::webidl::GPUExtent3D;
use crate::webidl::GPUOrigin3D;

pub struct GPUQueue {
  pub instance: Instance,
  pub error_handler: super::error::ErrorHandler,

  pub label: String,

  pub id: wgpu_core::id::QueueId,
  pub device: wgpu_core::id::DeviceId,
}

impl Drop for GPUQueue {
  fn drop(&mut self) {
    self.instance.queue_drop(self.id);
  }
}

// SAFETY: we're sure this can be GCed
unsafe impl GarbageCollected for GPUQueue {
  fn trace(&self, _visitor: &mut deno_core::v8::cppgc::Visitor) {}
  fn get_name(&self) -> &'static std::ffi::CStr {
    c"GPUQueue"
  }
}

#[op2]
impl GPUQueue {
  #[constructor]
  #[cppgc]
  fn constructor(_: bool) -> Result<GPUQueue, GPUGenericError> {
    Err(GPUGenericError::InvalidConstructor)
  }

  #[getter]
  #[string]
  fn label(&self) -> String {
    self.label.clone()
  }
  #[setter]
  #[string]
  fn label(&self, #[webidl] _label: String) {
    // TODO(@crowlKats): no-op, needs wpgu to implement changing the label
  }

  #[required(1)]
  #[undefined]
  fn submit(
    &self,
    #[webidl] command_buffers: Vec<Ref<GPUCommandBuffer>>,
  ) -> Result<(), JsErrorBox> {
    let ids = command_buffers
      .into_iter()
      .map(|cb| cb.id)
      .collect::<Vec<_>>();

    let err = self.instance.queue_submit(self.id, &ids).err();

    if let Some((_, err)) = err {
      self.error_handler.push_error(Some(err));
    }

    Ok(())
  }

<<<<<<< HEAD
  async fn on_submitted_work_done(&self) {
=======
  // In the successful case, the promise should resolve to undefined, but
  // `#[undefined]` does not seem to work here.
  // https://github.com/denoland/deno/issues/29603
  #[async_method]
  async fn on_submitted_work_done(&self) -> Result<(), JsErrorBox> {
>>>>>>> 7222e85d
    let (sender, receiver) = oneshot::channel::<()>();

    let callback = Box::new(move || {
      sender.send(()).unwrap();
    });

    self
      .instance
      .queue_on_submitted_work_done(self.id, callback);

    let done = Rc::new(RefCell::new(false));
    let done_ = done.clone();
    let device_poll_fut = async move {
      while !*done.borrow() {
        {
          self
            .instance
            .device_poll(self.device, wgpu_types::PollType::wait_indefinitely())
            .unwrap();
        }
        tokio::time::sleep(Duration::from_millis(10)).await;
      }
      Ok::<(), JsErrorBox>(())
    };

    let receiver_fut = async move {
      receiver
        .await
        .map_err(|e| JsErrorBox::generic(e.to_string()))?;
      let mut done = done_.borrow_mut();
      *done = true;
      Ok::<(), JsErrorBox>(())
    };

    tokio::try_join!(device_poll_fut, receiver_fut)?;

    Ok(())
  }

  #[required(3)]
  #[undefined]
  fn write_buffer(
    &self,
    #[webidl] buffer: Ref<GPUBuffer>,
    #[webidl(options(enforce_range = true))] buffer_offset: u64,
    #[anybuffer] buf: &[u8],
    #[webidl(default = 0, options(enforce_range = true))] data_offset: u64,
    #[webidl(options(enforce_range = true))] size: Option<u64>,
  ) {
    let data = match size {
      Some(size) => {
        &buf[(data_offset as usize)..((data_offset + size) as usize)]
      }
      None => &buf[(data_offset as usize)..],
    };

    let err = self
      .instance
      .queue_write_buffer(self.id, buffer.id, buffer_offset, data)
      .err();

    self.error_handler.push_error(err);
  }

  #[required(4)]
  #[undefined]
  fn write_texture(
    &self,
    #[webidl] destination: GPUTexelCopyTextureInfo,
    #[anybuffer] buf: &[u8],
    #[webidl] data_layout: GPUTexelCopyBufferLayout,
    #[webidl] size: GPUExtent3D,
  ) {
    let destination = wgpu_types::TexelCopyTextureInfo {
      texture: destination.texture.id,
      mip_level: destination.mip_level,
      origin: destination.origin.into(),
      aspect: destination.aspect.into(),
    };

    let data_layout = wgpu_types::TexelCopyBufferLayout {
      offset: data_layout.offset,
      bytes_per_row: data_layout.bytes_per_row,
      rows_per_image: data_layout.rows_per_image,
    };

    let err = self
      .instance
      .queue_write_texture(
        self.id,
        &destination,
        buf,
        &data_layout,
        &size.into(),
      )
      .err();

    self.error_handler.push_error(err);
  }
}

#[derive(WebIDL)]
#[webidl(dictionary)]
pub(crate) struct GPUTexelCopyTextureInfo {
  pub texture: Ref<GPUTexture>,
  #[webidl(default = 0)]
  #[options(enforce_range = true)]
  pub mip_level: u32,
  #[webidl(default = Default::default())]
  pub origin: GPUOrigin3D,
  #[webidl(default = GPUTextureAspect::All)]
  pub aspect: GPUTextureAspect,
}

#[derive(WebIDL)]
#[webidl(dictionary)]
struct GPUTexelCopyBufferLayout {
  #[webidl(default = 0)]
  #[options(enforce_range = true)]
  offset: u64,
  #[options(enforce_range = true)]
  bytes_per_row: Option<u32>,
  #[options(enforce_range = true)]
  rows_per_image: Option<u32>,
}<|MERGE_RESOLUTION|>--- conflicted
+++ resolved
@@ -83,15 +83,10 @@
     Ok(())
   }
 
-<<<<<<< HEAD
-  async fn on_submitted_work_done(&self) {
-=======
   // In the successful case, the promise should resolve to undefined, but
   // `#[undefined]` does not seem to work here.
   // https://github.com/denoland/deno/issues/29603
-  #[async_method]
   async fn on_submitted_work_done(&self) -> Result<(), JsErrorBox> {
->>>>>>> 7222e85d
     let (sender, receiver) = oneshot::channel::<()>();
 
     let callback = Box::new(move || {
