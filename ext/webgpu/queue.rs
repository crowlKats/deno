--- conflicted
+++ resolved
@@ -79,21 +79,6 @@
   }
 
   #[async_method]
-<<<<<<< HEAD
-  async fn on_submitted_work_done(&self) -> Result<(), JsErrorBox> {
-    let (sender, receiver) = oneshot::channel::<()>();
-
-    self.instance.queue_on_submitted_work_done(
-      self.id,
-      Box::new(|| {
-        sender.send(()).unwrap();
-      }),
-    );
-
-    let _ = receiver.await;
-
-    Ok(())
-=======
   async fn on_submitted_work_done(&self) {
     let (sender, receiver) = oneshot::channel::<()>();
     let callback = Box::new(move || {
@@ -104,7 +89,6 @@
       .instance
       .queue_on_submitted_work_done(self.id, callback);
     receiver.await.unwrap();
->>>>>>> 79a9868d
   }
 
   #[required(3)]
