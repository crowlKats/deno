// Copyright 2018-2023 the Deno authors. All rights reserved. MIT license.

use deno_ast::ModuleSpecifier;
use deno_core::serde::Deserialize;
use deno_core::serde_json;
use deno_core::serde_json::json;
use deno_core::serde_json::Value;
use deno_core::url::Url;
use pretty_assertions::assert_eq;
use std::fs;
use std::process::Stdio;
use test_util::assert_starts_with;
use test_util::deno_cmd_with_deno_dir;
use test_util::env_vars_for_npm_tests;
use test_util::lsp::LspClient;
use test_util::testdata_path;
use test_util::TestContextBuilder;
use tower_lsp::lsp_types as lsp;

#[test]
fn lsp_startup_shutdown() {
  let context = TestContextBuilder::new().use_temp_cwd().build();
  let mut client = context.new_lsp_command().build();
  client.initialize_default();
  client.shutdown();
}

#[test]
fn lsp_init_tsconfig() {
  let context = TestContextBuilder::new().use_temp_cwd().build();
  let temp_dir = context.temp_dir();

  temp_dir.write(
    "lib.tsconfig.json",
    r#"{
  "compilerOptions": {
    "lib": ["deno.ns", "deno.unstable", "dom"]
  }
}"#,
  );

  let mut client = context.new_lsp_command().build();
  client.initialize(|builder| {
    builder.set_config("lib.tsconfig.json");
  });

  let diagnostics = client.did_open(json!({
    "textDocument": {
      "uri": "file:///a/file.ts",
      "languageId": "typescript",
      "version": 1,
      "text": "location.pathname;\n"
    }
  }));

  assert_eq!(diagnostics.all().len(), 0);

  client.shutdown();
}

#[test]
fn lsp_tsconfig_types() {
  let context = TestContextBuilder::new().use_temp_cwd().build();
  let temp_dir = context.temp_dir();

  temp_dir.write(
    "types.tsconfig.json",
    r#"{
  "compilerOptions": {
    "types": ["./a.d.ts"]
  },
  "lint": {
    "rules": {
      "tags": []
    }
  }
}"#,
  );
  let a_dts = "// deno-lint-ignore-file no-var\ndeclare var a: string;";
  temp_dir.write("a.d.ts", a_dts);

  let mut client = context.new_lsp_command().build();
  client.initialize(|builder| {
    builder.set_config("types.tsconfig.json");
  });

  let diagnostics = client.did_open(json!({
    "textDocument": {
      "uri": Url::from_file_path(temp_dir.path().join("test.ts")).unwrap(),
      "languageId": "typescript",
      "version": 1,
      "text": "console.log(a);\n"
    }
  }));

  assert_eq!(diagnostics.all().len(), 0);

  client.shutdown();
}

#[test]
fn lsp_tsconfig_bad_config_path() {
  let context = TestContextBuilder::new().use_temp_cwd().build();
  let mut client = context.new_lsp_command().build();
  client.initialize(|builder| {
    builder
      .set_config("bad_tsconfig.json")
      .set_maybe_root_uri(None);
  });
  let (method, maybe_params) = client.read_notification();
  assert_eq!(method, "window/showMessage");
  assert_eq!(maybe_params, Some(lsp::ShowMessageParams {
    typ: lsp::MessageType::WARNING,
    message: "The path to the configuration file (\"bad_tsconfig.json\") is not resolvable.".to_string()
  }));
  let diagnostics = client.did_open(json!({
    "textDocument": {
      "uri": "file:///a/file.ts",
      "languageId": "typescript",
      "version": 1,
      "text": "console.log(Deno.args);\n"
    }
  }));
  assert_eq!(diagnostics.all().len(), 0);
}

#[test]
fn lsp_triple_slash_types() {
  let context = TestContextBuilder::new().use_temp_cwd().build();
  let temp_dir = context.temp_dir();
  let a_dts = "// deno-lint-ignore-file no-var\ndeclare var a: string;";
  temp_dir.write("a.d.ts", a_dts);
  let mut client = context.new_lsp_command().build();
  client.initialize_default();

  let diagnostics = client.did_open(json!({
    "textDocument": {
      "uri": temp_dir.uri().join("test.ts").unwrap(),
      "languageId": "typescript",
      "version": 1,
      "text": "/// <reference types=\"./a.d.ts\" />\n\nconsole.log(a);\n"
    }
  }));

  assert_eq!(diagnostics.all().len(), 0);

  client.shutdown();
}

#[test]
fn lsp_import_map() {
  let context = TestContextBuilder::new().use_temp_cwd().build();
  let temp_dir = context.temp_dir();
  let import_map = r#"{
  "imports": {
    "/~/": "./lib/"
  }
}"#;
  temp_dir.write("import-map.json", import_map);
  temp_dir.create_dir_all("lib");
  temp_dir.write("lib/b.ts", r#"export const b = "b";"#);

  let mut client = context.new_lsp_command().build();
  client.initialize(|builder| {
    builder.set_import_map("import-map.json");
  });

  let uri = Url::from_file_path(temp_dir.path().join("a.ts")).unwrap();

  let diagnostics = client.did_open(json!({
    "textDocument": {
      "uri": uri,
      "languageId": "typescript",
      "version": 1,
      "text": "import { b } from \"/~/b.ts\";\n\nconsole.log(b);\n"
    }
  }));

  assert_eq!(diagnostics.all().len(), 0);

  let res = client.write_request(
    "textDocument/hover",
    json!({
      "textDocument": {
        "uri": uri
      },
      "position": { "line": 2, "character": 12 }
    }),
  );
  assert_eq!(
    res,
    json!({
      "contents": [
        {
          "language": "typescript",
          "value":"(alias) const b: \"b\"\nimport b"
        },
        ""
      ],
      "range": {
        "start": { "line": 2, "character": 12 },
        "end": { "line": 2, "character": 13 }
      }
    })
  );
  client.shutdown();
}

#[test]
fn lsp_import_map_data_url() {
  let context = TestContextBuilder::new().use_temp_cwd().build();
  let mut client = context.new_lsp_command().build();
  client.initialize(|builder| {
    builder.set_import_map("data:application/json;utf8,{\"imports\": { \"example\": \"https://deno.land/x/example/mod.ts\" }}");
  });
  let diagnostics = client.did_open(json!({
    "textDocument": {
      "uri": "file:///a/file.ts",
      "languageId": "typescript",
      "version": 1,
      "text": "import example from \"example\";\n"
    }
  }));

  // This indicates that the import map is applied correctly.
  assert!(diagnostics.all().iter().any(|diagnostic| diagnostic.code
    == Some(lsp::NumberOrString::String("no-cache".to_string()))
    && diagnostic
      .message
      .contains("https://deno.land/x/example/mod.ts")));
  client.shutdown();
}

#[test]
fn lsp_import_map_config_file() {
  let context = TestContextBuilder::new().use_temp_cwd().build();
  let temp_dir = context.temp_dir();
  temp_dir.write(
    "deno.import_map.jsonc",
    r#"{
  "importMap": "import-map.json"
}"#,
  );
  temp_dir.write(
    "import-map.json",
    r#"{
  "imports": {
    "/~/": "./lib/"
  }
}"#,
  );
  temp_dir.create_dir_all("lib");
  temp_dir.write("lib/b.ts", r#"export const b = "b";"#);

  let mut client = context.new_lsp_command().build();
  client.initialize(|builder| {
    builder.set_config("./deno.import_map.jsonc");
  });

  let uri = temp_dir.uri().join("a.ts").unwrap();

  let diagnostics = client.did_open(json!({
    "textDocument": {
      "uri": uri,
      "languageId": "typescript",
      "version": 1,
      "text": "import { b } from \"/~/b.ts\";\n\nconsole.log(b);\n"
    }
  }));

  assert_eq!(diagnostics.all().len(), 0);

  let res = client.write_request(
    "textDocument/hover",
    json!({
      "textDocument": {
        "uri": uri
      },
      "position": { "line": 2, "character": 12 }
    }),
  );
  assert_eq!(
    res,
    json!({
      "contents": [
        {
          "language": "typescript",
          "value":"(alias) const b: \"b\"\nimport b"
        },
        ""
      ],
      "range": {
        "start": { "line": 2, "character": 12 },
        "end": { "line": 2, "character": 13 }
      }
    })
  );
  client.shutdown();
}

#[test]
fn lsp_import_map_embedded_in_config_file() {
  let context = TestContextBuilder::new().use_temp_cwd().build();
  let temp_dir = context.temp_dir();
  temp_dir.write(
    "deno.embedded_import_map.jsonc",
    r#"{
  "imports": {
    "/~/": "./lib/"
  }
}"#,
  );
  temp_dir.create_dir_all("lib");
  temp_dir.write("lib/b.ts", r#"export const b = "b";"#);

  let mut client = context.new_lsp_command().build();
  client.initialize(|builder| {
    builder.set_config("./deno.embedded_import_map.jsonc");
  });

  let uri = temp_dir.uri().join("a.ts").unwrap();

  let diagnostics = client.did_open(json!({
    "textDocument": {
      "uri": uri,
      "languageId": "typescript",
      "version": 1,
      "text": "import { b } from \"/~/b.ts\";\n\nconsole.log(b);\n"
    }
  }));

  assert_eq!(diagnostics.all().len(), 0);

  let res = client.write_request(
    "textDocument/hover",
    json!({
      "textDocument": {
        "uri": uri
      },
      "position": { "line": 2, "character": 12 }
    }),
  );
  assert_eq!(
    res,
    json!({
      "contents": [
        {
          "language": "typescript",
          "value":"(alias) const b: \"b\"\nimport b"
        },
        ""
      ],
      "range": {
        "start": { "line": 2, "character": 12 },
        "end": { "line": 2, "character": 13 }
      }
    })
  );
  client.shutdown();
}

#[test]
fn lsp_deno_task() {
  let context = TestContextBuilder::new().use_temp_cwd().build();
  let temp_dir = context.temp_dir();
  temp_dir.write(
    "deno.jsonc",
    r#"{
    "tasks": {
      "build": "deno test",
      "some:test": "deno bundle mod.ts"
    }
  }"#,
  );

  let mut client = context.new_lsp_command().build();
  client.initialize(|builder| {
    builder.set_config("./deno.jsonc");
  });

  let res = client.write_request("deno/task", json!(null));

  assert_eq!(
    res,
    json!([
      {
        "name": "build",
        "detail": "deno test"
      }, {
        "name": "some:test",
        "detail": "deno bundle mod.ts"
      }
    ])
  );
}

#[test]
fn lsp_import_assertions() {
  let context = TestContextBuilder::new().use_temp_cwd().build();
  let mut client = context.new_lsp_command().build();
  client.initialize(|builder| {
    builder.set_import_map("data:application/json;utf8,{\"imports\": { \"example\": \"https://deno.land/x/example/mod.ts\" }}");
  });

  client.did_open_with_config(
    json!({
      "textDocument": {
        "uri": "file:///a/test.json",
        "languageId": "json",
        "version": 1,
        "text": "{\"a\":1}"
      }
    }),
    json!([{
      "enable": true,
      "codeLens": {
        "test": true
      }
    }]),
  );

  let diagnostics = client.did_open(json!({
    "textDocument": {
      "uri": "file:///a/a.ts",
      "languageId": "typescript",
      "version": 1,
      "text": "import a from \"./test.json\";\n\nconsole.log(a);\n"
    }
  }));

  assert_eq!(
    json!(
      diagnostics
        .messages_with_file_and_source("file:///a/a.ts", "deno")
        .diagnostics
    ),
    json!([
      {
        "range": {
          "start": { "line": 0, "character": 14 },
          "end": { "line": 0, "character": 27 }
        },
        "severity": 1,
        "code": "no-assert-type",
        "source": "deno",
        "message": "The module is a JSON module and not being imported with an import assertion. Consider adding `assert { type: \"json\" }` to the import statement."
      }
    ])
  );

  let res = client
    .write_request(
      "textDocument/codeAction",
      json!({
        "textDocument": {
          "uri": "file:///a/a.ts"
        },
        "range": {
          "start": { "line": 0, "character": 14 },
          "end": { "line": 0, "character": 27 }
        },
        "context": {
          "diagnostics": [{
            "range": {
              "start": { "line": 0, "character": 14 },
              "end": { "line": 0, "character": 27 }
            },
            "severity": 1,
            "code": "no-assert-type",
            "source": "deno",
            "message": "The module is a JSON module and not being imported with an import assertion. Consider adding `assert { type: \"json\" }` to the import statement."
          }],
          "only": ["quickfix"]
        }
      }),
    )
    ;
  assert_eq!(
    res,
    json!([{
      "title": "Insert import assertion.",
      "kind": "quickfix",
      "diagnostics": [
        {
          "range": {
            "start": { "line": 0, "character": 14 },
            "end": { "line": 0, "character": 27 }
          },
          "severity": 1,
          "code": "no-assert-type",
          "source": "deno",
          "message": "The module is a JSON module and not being imported with an import assertion. Consider adding `assert { type: \"json\" }` to the import statement."
        }
      ],
      "edit": {
        "changes": {
          "file:///a/a.ts": [
            {
              "range": {
                "start": { "line": 0, "character": 27 },
                "end": { "line": 0, "character": 27 }
              },
              "newText": " assert { type: \"json\" }"
            }
          ]
        }
      }
    }])
  );
  client.shutdown();
}

#[test]
fn lsp_import_map_import_completions() {
  let context = TestContextBuilder::new().use_temp_cwd().build();
  let temp_dir = context.temp_dir();
  temp_dir.write(
    "import-map.json",
    r#"{
  "imports": {
    "/~/": "./lib/",
    "fs": "https://example.com/fs/index.js",
    "std/": "https://example.com/std@0.123.0/"
  }
}"#,
  );
  temp_dir.create_dir_all("lib");
  temp_dir.write("lib/b.ts", r#"export const b = "b";"#);

  let mut client = context.new_lsp_command().build();
  client.initialize(|builder| {
    builder.set_import_map("import-map.json");
  });

  let uri = temp_dir.uri().join("a.ts").unwrap();

  client.did_open(json!({
    "textDocument": {
      "uri": uri,
      "languageId": "typescript",
      "version": 1,
      "text": "import * as a from \"/~/b.ts\";\nimport * as b from \"\""
    }
  }));

  let res = client.get_completion(
    &uri,
    (1, 20),
    json!({
      "triggerKind": 2,
      "triggerCharacter": "\""
    }),
  );
  assert_eq!(
    json!(res),
    json!({
      "isIncomplete": false,
      "items": [
        {
          "label": ".",
          "kind": 19,
          "detail": "(local)",
          "sortText": "1",
          "insertText": ".",
          "commitCharacters": ["\"", "'"],
        }, {
          "label": "..",
          "kind": 19,
          "detail": "(local)",
          "sortText": "1",
          "insertText": "..",
          "commitCharacters": ["\"", "'"],
        }, {
          "label": "std",
          "kind": 19,
          "detail": "(import map)",
          "sortText": "std",
          "insertText": "std",
          "commitCharacters": ["\"", "'"],
        }, {
          "label": "fs",
          "kind": 17,
          "detail": "(import map)",
          "sortText": "fs",
          "insertText": "fs",
          "commitCharacters": ["\"", "'"],
        }, {
          "label": "/~",
          "kind": 19,
          "detail": "(import map)",
          "sortText": "/~",
          "insertText": "/~",
          "commitCharacters": ["\"", "'"],
        }
      ]
    })
  );

  client.write_notification(
    "textDocument/didChange",
    json!({
      "textDocument": {
        "uri": uri,
        "version": 2
      },
      "contentChanges": [
        {
          "range": {
            "start": { "line": 1, "character": 20 },
            "end": { "line": 1, "character": 20 }
          },
          "text": "/~/"
        }
      ]
    }),
  );

  let res = client.get_completion(
    uri,
    (1, 23),
    json!({
      "triggerKind": 2,
      "triggerCharacter": "/"
    }),
  );
  assert_eq!(
    json!(res),
    json!({
      "isIncomplete": false,
      "items": [
        {
          "label": "b.ts",
          "kind": 9,
          "detail": "(import map)",
          "sortText": "1",
          "filterText": "/~/b.ts",
          "textEdit": {
            "range": {
              "start": { "line": 1, "character": 20 },
              "end": { "line": 1, "character": 23 }
            },
            "newText": "/~/b.ts"
          },
          "commitCharacters": ["\"", "'"],
        }
      ]
    })
  );

  client.shutdown();
}

#[test]
fn lsp_hover() {
  let context = TestContextBuilder::new().use_temp_cwd().build();
  let mut client = context.new_lsp_command().build();
  client.initialize_default();
  client.did_open(json!({
    "textDocument": {
      "uri": "file:///a/file.ts",
      "languageId": "typescript",
      "version": 1,
      "text": "console.log(Deno.args);\n"
    }
  }));
  let res = client.write_request(
    "textDocument/hover",
    json!({
      "textDocument": {
        "uri": "file:///a/file.ts"
      },
      "position": { "line": 0, "character": 19 }
    }),
  );
  assert_eq!(
    res,
    json!({
      "contents": [
        {
          "language": "typescript",
          "value": "const Deno.args: string[]"
        },
        "Returns the script arguments to the program.\n\nGive the following command line invocation of Deno:\n\n```sh\ndeno run --allow-read https://deno.land/std/examples/cat.ts /etc/passwd\n```\n\nThen `Deno.args` will contain:\n\n```ts\n[ \"/etc/passwd\" ]\n```\n\nIf you are looking for a structured way to parse arguments, there is the\n[`std/flags`](https://deno.land/std/flags) module as part of the Deno\nstandard library.",
        "\n\n*@category* - Runtime Environment",
      ],
      "range": {
        "start": { "line": 0, "character": 17 },
        "end": { "line": 0, "character": 21 }
      }
    })
  );
  client.shutdown();
}

#[test]
fn lsp_hover_asset() {
  let context = TestContextBuilder::new().use_temp_cwd().build();
  let mut client = context.new_lsp_command().build();
  client.initialize_default();
  client.did_open(json!({
    "textDocument": {
      "uri": "file:///a/file.ts",
      "languageId": "typescript",
      "version": 1,
      "text": "console.log(Date.now());\n"
    }
  }));
  client.write_request(
    "textDocument/definition",
    json!({
      "textDocument": {
        "uri": "file:///a/file.ts"
      },
      "position": { "line": 0, "character": 14 }
    }),
  );
  client.write_request(
    "deno/virtualTextDocument",
    json!({
      "textDocument": {
        "uri": "deno:/asset/lib.deno.shared_globals.d.ts"
      }
    }),
  );
  let res = client.write_request(
    "textDocument/hover",
    json!({
      "textDocument": {
        "uri": "deno:/asset/lib.es2015.symbol.wellknown.d.ts"
      },
      "position": { "line": 111, "character": 13 }
    }),
  );
  assert_eq!(
    res,
    json!({
      "contents": [
        {
          "language": "typescript",
          "value": "interface Date",
        },
        "Enables basic storage and retrieval of dates and times."
      ],
      "range": {
        "start": { "line": 111, "character": 10, },
        "end": { "line": 111, "character": 14, }
      }
    })
  );
  client.shutdown();
}

#[test]
fn lsp_hover_disabled() {
  let context = TestContextBuilder::new().use_temp_cwd().build();
  let mut client = context.new_lsp_command().build();
  client.initialize(|builder| {
    builder.set_deno_enable(false);
  });
  client.did_open_with_config(
    json!({
      "textDocument": {
        "uri": "file:///a/file.ts",
        "languageId": "typescript",
        "version": 1,
        "text": "console.log(Date.now());\n"
      }
    }),
    json!([{ "enable": false }]),
  );

  let res = client.write_request(
    "textDocument/hover",
    json!({
      "textDocument": {
        "uri": "file:///a/file.ts"
      },
      "position": { "line": 0, "character": 19 }
    }),
  );
  assert_eq!(res, json!(null));
  client.shutdown();
}

#[test]
fn lsp_inlay_hints() {
  let context = TestContextBuilder::new().use_temp_cwd().build();
  let mut client = context.new_lsp_command().build();
  client.initialize(|builder| {
    builder.enable_inlay_hints();
  });
  client.did_open(json!({
    "textDocument": {
      "uri": "file:///a/file.ts",
      "languageId": "typescript",
      "version": 1,
      "text": r#"function a(b: string) {
          return b;
        }

        a("foo");

        enum C {
          A,
        }

        parseInt("123", 8);

        const d = Date.now();

        class E {
          f = Date.now();
        }

        ["a"].map((v) => v + v);
        "#
    }
  }));
  let res = client.write_request(
    "textDocument/inlayHint",
    json!({
      "textDocument": {
        "uri": "file:///a/file.ts",
      },
      "range": {
        "start": { "line": 0, "character": 0 },
        "end": { "line": 19, "character": 0, }
      }
    }),
  );
  assert_eq!(
    res,
    json!([
      {
        "position": { "line": 0, "character": 21 },
        "label": ": string",
        "kind": 1,
        "paddingLeft": true
      }, {
        "position": { "line": 4, "character": 10 },
        "label": "b:",
        "kind": 2,
        "paddingRight": true
      }, {
        "position": { "line": 7, "character": 11 },
        "label": "= 0",
        "paddingLeft": true
      }, {
        "position": { "line": 10, "character": 17 },
        "label": "string:",
        "kind": 2,
        "paddingRight": true
      }, {
        "position": { "line": 10, "character": 24 },
        "label": "radix:",
        "kind": 2,
        "paddingRight": true
      }, {
        "position": { "line": 12, "character": 15 },
        "label": ": number",
        "kind": 1,
        "paddingLeft": true
      }, {
        "position": { "line": 15, "character": 11 },
        "label": ": number",
        "kind": 1,
        "paddingLeft": true
      }, {
        "position": { "line": 18, "character": 18 },
        "label": "callbackfn:",
        "kind": 2,
        "paddingRight": true
      }, {
        "position": { "line": 18, "character": 20 },
        "label": ": string",
        "kind": 1,
        "paddingLeft": true
      }, {
        "position": { "line": 18, "character": 21 },
        "label": ": string",
        "kind": 1,
        "paddingLeft": true
      }
    ])
  );
}

#[test]
fn lsp_inlay_hints_not_enabled() {
  let context = TestContextBuilder::new().use_temp_cwd().build();
  let mut client = context.new_lsp_command().build();
  client.initialize_default();
  client.did_open(json!({
    "textDocument": {
      "uri": "file:///a/file.ts",
      "languageId": "typescript",
      "version": 1,
      "text": r#"function a(b: string) {
          return b;
        }

        a("foo");

        enum C {
          A,
        }

        parseInt("123", 8);

        const d = Date.now();

        class E {
          f = Date.now();
        }

        ["a"].map((v) => v + v);
        "#
    }
  }));
  let res = client.write_request(
    "textDocument/inlayHint",
    json!({
      "textDocument": {
        "uri": "file:///a/file.ts",
      },
      "range": {
        "start": { "line": 0, "character": 0 },
        "end": { "line": 19, "character": 0, }
      }
    }),
  );
  assert_eq!(res, json!(null));
}

#[test]
fn lsp_workspace_enable_paths() {
  fn run_test(use_trailing_slash: bool) {
    let context = TestContextBuilder::new().use_temp_cwd().build();
    let temp_dir = context.temp_dir();
    temp_dir.create_dir_all("worker");
    temp_dir.write("worker/shared.ts", "export const a = 1");
    temp_dir.write("worker/other.ts", "import { a } from './shared.ts';\na;");

    let root_specifier = temp_dir.uri();

    let mut client = context.new_lsp_command().build();
    client.initialize_with_config(
      |builder| {
        builder
          .set_enable_paths(vec!["./worker".to_string()])
          .set_root_uri(root_specifier.clone())
          .set_workspace_folders(vec![lsp::WorkspaceFolder {
            uri: if use_trailing_slash {
              root_specifier.clone()
            } else {
              ModuleSpecifier::parse(
                root_specifier.as_str().strip_suffix('/').unwrap(),
              )
              .unwrap()
            },
            name: "project".to_string(),
          }])
          .set_deno_enable(false);
      },
      json!([{
        "enable": false,
        "enablePaths": ["./worker"],
      }]),
    );

    client.did_open(json!({
      "textDocument": {
        "uri": root_specifier.join("./file.ts").unwrap(),
        "languageId": "typescript",
        "version": 1,
        "text": "console.log(Date.now());\n"
      }
    }));

    client.did_open(json!({
      "textDocument": {
        "uri": root_specifier.join("./other/file.ts").unwrap(),
        "languageId": "typescript",
        "version": 1,
        "text": "console.log(Date.now());\n"
      }
    }));

    client.did_open(json!({
      "textDocument": {
        "uri": root_specifier.join("./worker/file.ts").unwrap(),
        "languageId": "typescript",
        "version": 1,
        "text": concat!(
          "console.log(Date.now());\n",
          "import { a } from './shared.ts';\n",
          "a;\n",
        ),
      }
    }));

    client.did_open(json!({
      "textDocument": {
        "uri": root_specifier.join("./worker/subdir/file.ts").unwrap(),
        "languageId": "typescript",
        "version": 1,
        "text": "console.log(Date.now());\n"
      }
    }));

    let res = client.write_request(
      "textDocument/hover",
      json!({
        "textDocument": {
          "uri": root_specifier.join("./file.ts").unwrap(),
        },
        "position": { "line": 0, "character": 19 }
      }),
    );
    assert_eq!(res, json!(null));

    let res = client.write_request(
      "textDocument/hover",
      json!({
        "textDocument": {
          "uri": root_specifier.join("./other/file.ts").unwrap(),
        },
        "position": { "line": 0, "character": 19 }
      }),
    );
    assert_eq!(res, json!(null));

    let res = client.write_request(
      "textDocument/hover",
      json!({
        "textDocument": {
          "uri": root_specifier.join("./worker/file.ts").unwrap(),
        },
        "position": { "line": 0, "character": 19 }
      }),
    );
    assert_eq!(
      res,
      json!({
        "contents": [
          {
            "language": "typescript",
            "value": "(method) DateConstructor.now(): number",
          },
          "Returns the number of milliseconds elapsed since midnight, January 1, 1970 Universal Coordinated Time (UTC)."
        ],
        "range": {
          "start": { "line": 0, "character": 17, },
          "end": { "line": 0, "character": 20, }
        }
      })
    );

    let res = client.write_request(
      "textDocument/hover",
      json!({
        "textDocument": {
          "uri": root_specifier.join("./worker/subdir/file.ts").unwrap(),
        },
        "position": { "line": 0, "character": 19 }
      }),
    );
    assert_eq!(
      res,
      json!({
        "contents": [
          {
            "language": "typescript",
            "value": "(method) DateConstructor.now(): number",
          },
          "Returns the number of milliseconds elapsed since midnight, January 1, 1970 Universal Coordinated Time (UTC)."
        ],
        "range": {
          "start": { "line": 0, "character": 17, },
          "end": { "line": 0, "character": 20, }
        }
      })
    );

    // check that the file system documents were auto-discovered
    // via the enabled paths
    let res = client.write_request(
      "textDocument/references",
      json!({
        "textDocument": {
          "uri": root_specifier.join("./worker/file.ts").unwrap(),
        },
        "position": { "line": 2, "character": 0 },
        "context": {
          "includeDeclaration": true
        }
      }),
    );

    assert_eq!(
      res,
      json!([{
        "uri": root_specifier.join("./worker/file.ts").unwrap(),
        "range": {
          "start": { "line": 1, "character": 9 },
          "end": { "line": 1, "character": 10 }
        }
      }, {
        "uri": root_specifier.join("./worker/file.ts").unwrap(),
        "range": {
          "start": { "line": 2, "character": 0 },
          "end": { "line": 2, "character": 1 }
        }
      }, {
        "uri": root_specifier.join("./worker/shared.ts").unwrap(),
        "range": {
          "start": { "line": 0, "character": 13 },
          "end": { "line": 0, "character": 14 }
        }
      }, {
        "uri": root_specifier.join("./worker/other.ts").unwrap(),
        "range": {
          "start": { "line": 0, "character": 9 },
          "end": { "line": 0, "character": 10 }
        }
      }, {
        "uri": root_specifier.join("./worker/other.ts").unwrap(),
        "range": {
          "start": { "line": 1, "character": 0 },
          "end": { "line": 1, "character": 1 }
        }
      }])
    );

    client.shutdown();
  }

  run_test(true);
  run_test(false);
}

#[test]
fn lsp_hover_unstable_disabled() {
  let context = TestContextBuilder::new().use_temp_cwd().build();
  let mut client = context.new_lsp_command().build();
  client.initialize_default();
  client.did_open(json!({
    "textDocument": {
      "uri": "file:///a/file.ts",
      "languageId": "typescript",
      "version": 1,
      "text": "console.log(Deno.dlopen);\n"
    }
  }));
  let res = client.write_request(
    "textDocument/hover",
    json!({
      "textDocument": {
        "uri": "file:///a/file.ts"
      },
      "position": { "line": 0, "character": 19 }
    }),
  );
  assert_eq!(
    res,
    json!({
      "contents": [
        {
          "language": "typescript",
          "value": "any"
        }
      ],
      "range": {
        "start": { "line": 0, "character": 17 },
        "end": { "line": 0, "character": 23 }
      }
    })
  );
  client.shutdown();
}

#[test]
fn lsp_hover_unstable_enabled() {
  let context = TestContextBuilder::new().use_temp_cwd().build();
  let mut client = context.new_lsp_command().build();
  client.initialize(|builder| {
    builder.set_unstable(true);
  });
  client.did_open(json!({
    "textDocument": {
      "uri": "file:///a/file.ts",
      "languageId": "typescript",
      "version": 1,
      "text": "console.log(Deno.ppid);\n"
    }
  }));
  let res = client.write_request(
    "textDocument/hover",
    json!({
      "textDocument": {
        "uri": "file:///a/file.ts"
      },
      "position": { "line": 0, "character": 19 }
    }),
  );
  assert_eq!(
    res,
    json!({
      "contents":[
        {
          "language":"typescript",
          "value":"const Deno.ppid: number"
        },
        "The process ID of parent process of this instance of the Deno CLI.\n\n```ts\nconsole.log(Deno.ppid);\n```",
        "\n\n*@category* - Runtime Environment",
      ],
      "range":{
        "start":{ "line":0, "character":17 },
        "end":{ "line":0, "character":21 }
      }
    })
  );
  client.shutdown();
}

#[test]
fn lsp_hover_change_mbc() {
  let context = TestContextBuilder::new().use_temp_cwd().build();
  let mut client = context.new_lsp_command().build();
  client.initialize_default();
  client.did_open(
    json!({
      "textDocument": {
        "uri": "file:///a/file.ts",
        "languageId": "typescript",
        "version": 1,
        "text": "const a = `编写软件很难`;\nconst b = `👍🦕😃`;\nconsole.log(a, b);\n"
      }
    }),
  );
  client.write_notification(
    "textDocument/didChange",
    json!({
      "textDocument": {
        "uri": "file:///a/file.ts",
        "version": 2
      },
      "contentChanges": [
        {
          "range": {
            "start": { "line": 1, "character": 11 },
            "end": {
              "line": 1,
              // the LSP uses utf16 encoded characters indexes, so
              // after the deno emoiji is character index 15
              "character": 15
            }
          },
          "text": ""
        }
      ]
    }),
  );
  let res = client.write_request(
    "textDocument/hover",
    json!({
      "textDocument": {
        "uri": "file:///a/file.ts"
      },
      "position": { "line": 2, "character": 15 }
    }),
  );
  assert_eq!(
    res,
    json!({
      "contents": [
        {
          "language": "typescript",
          "value": "const b: \"😃\"",
        },
        "",
      ],
      "range": {
        "start": { "line": 2, "character": 15, },
        "end": { "line": 2, "character": 16, },
      }
    })
  );
  client.shutdown();
}

#[test]
fn lsp_hover_closed_document() {
  let context = TestContextBuilder::new().use_temp_cwd().build();
  let temp_dir = context.temp_dir();
  temp_dir.write("a.ts", r#"export const a = "a";"#);
  temp_dir.write("b.ts", r#"export * from "./a.ts";"#);
  temp_dir.write("c.ts", "import { a } from \"./b.ts\";\nconsole.log(a);\n");

  let b_specifier = temp_dir.uri().join("b.ts").unwrap();
  let c_specifier = temp_dir.uri().join("c.ts").unwrap();

  let mut client = context.new_lsp_command().build();
  client.initialize_default();
  client.did_open(json!({
    "textDocument": {
      "uri": b_specifier,
      "languageId": "typescript",
      "version": 1,
      "text": r#"export * from "./a.ts";"#
    }
  }));

  client.did_open(json!({
    "textDocument": {
      "uri": c_specifier,
      "languageId": "typescript",
      "version": 1,
      "text": "import { a } from \"./b.ts\";\nconsole.log(a);\n",
    }
  }));

  let res = client.write_request(
    "textDocument/hover",
    json!({
      "textDocument": {
        "uri": c_specifier,
      },
      "position": { "line": 0, "character": 10 }
    }),
  );
  assert_eq!(
    res,
    json!({
      "contents": [
        {
          "language": "typescript",
          "value": "(alias) const a: \"a\"\nimport a"
        },
        ""
      ],
      "range": {
        "start": { "line": 0, "character": 9 },
        "end": { "line": 0, "character": 10 }
      }
    })
  );
  client.write_notification(
    "textDocument/didClose",
    json!({
      "textDocument": {
        "uri": b_specifier,
      }
    }),
  );
  let res = client.write_request(
    "textDocument/hover",
    json!({
      "textDocument": {
        "uri": c_specifier,
      },
      "position": { "line": 0, "character": 10 }
    }),
  );
  assert_eq!(
    res,
    json!({
      "contents": [
        {
          "language": "typescript",
          "value": "(alias) const a: \"a\"\nimport a"
        },
        ""
      ],
      "range": {
        "start": { "line": 0, "character": 9 },
        "end": { "line": 0, "character": 10 }
      }
    })
  );
  client.shutdown();
}

#[test]
fn lsp_hover_dependency() {
  let context = TestContextBuilder::new()
    .use_http_server()
    .use_temp_cwd()
    .build();
  let mut client = context.new_lsp_command().build();
  client.initialize_default();
  client.did_open(json!({
    "textDocument": {
      "uri": "file:///a/file_01.ts",
      "languageId": "typescript",
      "version": 1,
      "text": "export const a = \"a\";\n",
    }
  }));
  client.did_open(
    json!({
      "textDocument": {
        "uri": "file:///a/file.ts",
        "languageId": "typescript",
        "version": 1,
        "text": "import * as a from \"http://127.0.0.1:4545/xTypeScriptTypes.js\";\n// @deno-types=\"http://127.0.0.1:4545/type_definitions/foo.d.ts\"\nimport * as b from \"http://127.0.0.1:4545/type_definitions/foo.js\";\nimport * as c from \"http://127.0.0.1:4545/subdir/type_reference.js\";\nimport * as d from \"http://127.0.0.1:4545/subdir/mod1.ts\";\nimport * as e from \"data:application/typescript;base64,ZXhwb3J0IGNvbnN0IGEgPSAiYSI7CgpleHBvcnQgZW51bSBBIHsKICBBLAogIEIsCiAgQywKfQo=\";\nimport * as f from \"./file_01.ts\";\nimport * as g from \"http://localhost:4545/x/a/mod.ts\";\n\nconsole.log(a, b, c, d, e, f, g);\n"
      }
    }),
  );
  client.write_request(
    "deno/cache",
    json!({
      "referrer": {
        "uri": "file:///a/file.ts",
      },
      "uris": [],
    }),
  );
  let res = client.write_request(
    "textDocument/hover",
    json!({
      "textDocument": {
        "uri": "file:///a/file.ts",
      },
      "position": { "line": 0, "character": 28 }
    }),
  );
  assert_eq!(
    res,
    json!({
      "contents": {
        "kind": "markdown",
        "value": "**Resolved Dependency**\n\n**Code**: http&#8203;://127.0.0.1:4545/xTypeScriptTypes.js\n\n**Types**: http&#8203;://127.0.0.1:4545/xTypeScriptTypes.d.ts\n"
      },
      "range": {
        "start": { "line": 0, "character": 19 },
        "end":{ "line": 0, "character": 62 }
      }
    })
  );
  let res = client.write_request(
    "textDocument/hover",
    json!({
      "textDocument": {
        "uri": "file:///a/file.ts",
      },
      "position": { "line": 3, "character": 28 }
    }),
  );
  assert_eq!(
    res,
    json!({
      "contents": {
        "kind": "markdown",
        "value": "**Resolved Dependency**\n\n**Code**: http&#8203;://127.0.0.1:4545/subdir/type_reference.js\n\n**Types**: http&#8203;://127.0.0.1:4545/subdir/type_reference.d.ts\n"
      },
      "range": {
        "start": { "line": 3, "character": 19 },
        "end":{ "line": 3, "character": 67 }
      }
    })
  );
  let res = client.write_request(
    "textDocument/hover",
    json!({
      "textDocument": {
        "uri": "file:///a/file.ts",
      },
      "position": { "line": 4, "character": 28 }
    }),
  );
  assert_eq!(
    res,
    json!({
      "contents": {
        "kind": "markdown",
        "value": "**Resolved Dependency**\n\n**Code**: http&#8203;://127.0.0.1:4545/subdir/mod1.ts\n"
      },
      "range": {
        "start": { "line": 4, "character": 19 },
        "end":{ "line": 4, "character": 57 }
      }
    })
  );
  let res = client.write_request(
    "textDocument/hover",
    json!({
      "textDocument": {
        "uri": "file:///a/file.ts",
      },
      "position": { "line": 5, "character": 28 }
    }),
  );
  assert_eq!(
    res,
    json!({
      "contents": {
        "kind": "markdown",
        "value": "**Resolved Dependency**\n\n**Code**: _(a data url)_\n"
      },
      "range": {
        "start": { "line": 5, "character": 19 },
        "end":{ "line": 5, "character": 132 }
      }
    })
  );
  let res = client.write_request(
    "textDocument/hover",
    json!({
      "textDocument": {
        "uri": "file:///a/file.ts",
      },
      "position": { "line": 6, "character": 28 }
    }),
  );
  assert_eq!(
    res,
    json!({
      "contents": {
        "kind": "markdown",
        "value": "**Resolved Dependency**\n\n**Code**: file&#8203;:///a/file_01.ts\n"
      },
      "range": {
        "start": { "line": 6, "character": 19 },
        "end":{ "line": 6, "character": 33 }
      }
    })
  );
}

// This tests for a regression covered by denoland/deno#12753 where the lsp was
// unable to resolve dependencies when there was an invalid syntax in the module
#[test]
fn lsp_hover_deps_preserved_when_invalid_parse() {
  let context = TestContextBuilder::new().use_temp_cwd().build();
  let mut client = context.new_lsp_command().build();
  client.initialize_default();
  client.did_open(json!({
    "textDocument": {
      "uri": "file:///a/file1.ts",
      "languageId": "typescript",
      "version": 1,
      "text": "export type Foo = { bar(): string };\n"
    }
  }));
  client.did_open(json!({
    "textDocument": {
      "uri": "file:///a/file2.ts",
      "languageId": "typescript",
      "version": 1,
      "text": "import { Foo } from './file1.ts'; declare const f: Foo; f\n"
    }
  }));
  let res = client.write_request(
    "textDocument/hover",
    json!({
      "textDocument": {
        "uri": "file:///a/file2.ts"
      },
      "position": { "line": 0, "character": 56 }
    }),
  );
  assert_eq!(
    res,
    json!({
      "contents": [
        {
          "language": "typescript",
          "value": "const f: Foo",
        },
        ""
      ],
      "range": {
        "start": { "line": 0, "character": 56, },
        "end": { "line": 0, "character": 57, }
      }
    })
  );
  client.write_notification(
    "textDocument/didChange",
    json!({
      "textDocument": {
        "uri": "file:///a/file2.ts",
        "version": 2
      },
      "contentChanges": [
        {
          "range": {
            "start": { "line": 0, "character": 57 },
            "end": { "line": 0, "character": 58 }
          },
          "text": "."
        }
      ]
    }),
  );
  let res = client.write_request(
    "textDocument/hover",
    json!({
      "textDocument": {
        "uri": "file:///a/file2.ts"
      },
      "position": { "line": 0, "character": 56 }
    }),
  );
  assert_eq!(
    res,
    json!({
      "contents": [
        {
          "language": "typescript",
          "value": "const f: Foo",
        },
        ""
      ],
      "range": {
        "start": { "line": 0, "character": 56, },
        "end": { "line": 0, "character": 57, }
      }
    })
  );
  client.shutdown();
}

#[test]
fn lsp_hover_typescript_types() {
  let context = TestContextBuilder::new()
    .use_http_server()
    .use_temp_cwd()
    .build();
  let mut client = context.new_lsp_command().build();
  client.initialize_default();
  client.did_open(
    json!({
      "textDocument": {
        "uri": "file:///a/file.ts",
        "languageId": "typescript",
        "version": 1,
        "text": "import * as a from \"http://127.0.0.1:4545/xTypeScriptTypes.js\";\n\nconsole.log(a.foo);\n",
      }
    }),
  );
  client.write_request(
    "deno/cache",
    json!({
      "referrer": {
        "uri": "file:///a/file.ts",
      },
      "uris": [
        {
          "uri": "http://127.0.0.1:4545/xTypeScriptTypes.js",
        }
      ],
    }),
  );
  let res = client.write_request(
    "textDocument/hover",
    json!({
      "textDocument": {
        "uri": "file:///a/file.ts"
      },
      "position": { "line": 0, "character": 24 }
    }),
  );
  assert_eq!(
    res,
    json!({
      "contents": {
        "kind": "markdown",
        "value": "**Resolved Dependency**\n\n**Code**: http&#8203;://127.0.0.1:4545/xTypeScriptTypes.js\n\n**Types**: http&#8203;://127.0.0.1:4545/xTypeScriptTypes.d.ts\n"
      },
      "range": {
        "start": { "line": 0, "character": 19 },
        "end": { "line": 0, "character": 62 }
      }
    })
  );
  client.shutdown();
}

#[test]
fn lsp_hover_jsdoc_symbol_link() {
  let context = TestContextBuilder::new().use_temp_cwd().build();
  let mut client = context.new_lsp_command().build();
  client.initialize_default();
  client.did_open(json!({
    "textDocument": {
      "uri": "file:///a/b.ts",
      "languageId": "typescript",
      "version": 1,
      "text": "export function hello() {}\n"
    }
  }));
  client.did_open(
    json!({
      "textDocument": {
        "uri": "file:///a/file.ts",
        "languageId": "typescript",
        "version": 1,
        "text": "import { hello } from \"./b.ts\";\n\nhello();\n\nconst b = \"b\";\n\n/** JSDoc {@link hello} and {@linkcode b} */\nfunction a() {}\n"
      }
    }),
  );
  let res = client.write_request(
    "textDocument/hover",
    json!({
      "textDocument": {
        "uri": "file:///a/file.ts"
      },
      "position": { "line": 7, "character": 10 }
    }),
  );
  assert_eq!(
    res,
    json!({
      "contents": [
        {
          "language": "typescript",
          "value": "function a(): void"
        },
        "JSDoc [hello](file:///a/file.ts#L1,10) and [`b`](file:///a/file.ts#L5,7)"
      ],
      "range": {
        "start": { "line": 7, "character": 9 },
        "end": { "line": 7, "character": 10 }
      }
    })
  );
  client.shutdown();
}

#[test]
fn lsp_goto_type_definition() {
  let context = TestContextBuilder::new().use_temp_cwd().build();
  let mut client = context.new_lsp_command().build();
  client.initialize_default();
  client.did_open(
    json!({
      "textDocument": {
        "uri": "file:///a/file.ts",
        "languageId": "typescript",
        "version": 1,
        "text": "interface A {\n  a: string;\n}\n\nexport class B implements A {\n  a = \"a\";\n  log() {\n    console.log(this.a);\n  }\n}\n\nconst b = new B();\nb;\n",
      }
    }),
  );
  let res = client.write_request(
    "textDocument/typeDefinition",
    json!({
      "textDocument": {
        "uri": "file:///a/file.ts"
      },
      "position": { "line": 12, "character": 1 }
    }),
  );
  assert_eq!(
    res,
    json!([
      {
        "targetUri": "file:///a/file.ts",
        "targetRange": {
          "start": { "line": 4, "character": 0 },
          "end": { "line": 9, "character": 1 }
        },
        "targetSelectionRange": {
          "start": { "line": 4, "character": 13 },
          "end": { "line": 4, "character": 14 }
        }
      }
    ])
  );
  client.shutdown();
}

#[test]
fn lsp_call_hierarchy() {
  let context = TestContextBuilder::new().use_temp_cwd().build();
  let mut client = context.new_lsp_command().build();
  client.initialize_default();
  client.did_open(
    json!({
      "textDocument": {
        "uri": "file:///a/file.ts",
        "languageId": "typescript",
        "version": 1,
        "text": "function foo() {\n  return false;\n}\n\nclass Bar {\n  baz() {\n    return foo();\n  }\n}\n\nfunction main() {\n  const bar = new Bar();\n  bar.baz();\n}\n\nmain();"
      }
    }),
  );
  let res = client.write_request(
    "textDocument/prepareCallHierarchy",
    json!({
      "textDocument": {
        "uri": "file:///a/file.ts"
      },
      "position": { "line": 5, "character": 3 }
    }),
  );
  assert_eq!(
    res,
    json!([{
      "name": "baz",
      "kind": 6,
      "detail": "Bar",
      "uri": "file:///a/file.ts",
      "range": {
        "start": { "line": 5, "character": 2 },
        "end": { "line": 7, "character": 3 }
      },
      "selectionRange": {
        "start": { "line": 5, "character": 2 },
        "end": { "line": 5, "character": 5 }
      }
    }])
  );
  let res = client.write_request(
    "callHierarchy/incomingCalls",
    json!({
      "item": {
        "name": "baz",
        "kind": 6,
        "detail": "Bar",
        "uri": "file:///a/file.ts",
        "range": {
          "start": { "line": 5, "character": 2 },
          "end": { "line": 7, "character": 3 }
        },
        "selectionRange": {
          "start": { "line": 5, "character": 2 },
          "end": { "line": 5, "character": 5 }
        }
      }
    }),
  );
  assert_eq!(
    res,
    json!([{
      "from": {
        "name": "main",
        "kind": 12,
        "detail": "",
        "uri": "file:///a/file.ts",
        "range": {
          "start": { "line": 10, "character": 0 },
          "end": { "line": 13, "character": 1 }
        },
        "selectionRange": {
          "start": { "line": 10, "character": 9 },
          "end": { "line": 10, "character": 13 }
        }
      },
      "fromRanges": [
        {
          "start": { "line": 12, "character": 6 },
          "end": { "line": 12, "character": 9 }
        }
      ]
    }])
  );
  let res = client.write_request(
    "callHierarchy/outgoingCalls",
    json!({
      "item": {
        "name": "baz",
        "kind": 6,
        "detail": "Bar",
        "uri": "file:///a/file.ts",
        "range": {
          "start": { "line": 5, "character": 2 },
          "end": { "line": 7, "character": 3 }
        },
        "selectionRange": {
          "start": { "line": 5, "character": 2 },
          "end": { "line": 5, "character": 5 }
        }
      }
    }),
  );
  assert_eq!(
    res,
    json!([{
      "to": {
        "name": "foo",
        "kind": 12,
        "detail": "",
        "uri": "file:///a/file.ts",
        "range": {
          "start": { "line": 0, "character": 0 },
          "end": { "line": 2, "character": 1 }
        },
        "selectionRange": {
          "start": { "line": 0, "character": 9 },
          "end": { "line": 0, "character": 12 }
        }
      },
      "fromRanges": [{
        "start": { "line": 6, "character": 11 },
        "end": { "line": 6, "character": 14 }
      }]
    }])
  );
  client.shutdown();
}

#[test]
fn lsp_large_doc_changes() {
  let context = TestContextBuilder::new().use_temp_cwd().build();
  let mut client = context.new_lsp_command().build();
  client.initialize_default();
  let large_file_text =
    fs::read_to_string(testdata_path().join("lsp").join("large_file.txt"))
      .unwrap();
  client.did_open(json!({
    "textDocument": {
      "uri": "file:///a/file.ts",
      "languageId": "javascript",
      "version": 1,
      "text": large_file_text,
    }
  }));
  client.write_notification(
    "textDocument/didChange",
    json!({
      "textDocument": {
        "uri": "file:///a/file.ts",
        "version": 2
      },
      "contentChanges": [
        {
          "range": {
            "start": { "line": 444, "character": 11 },
            "end": { "line": 444, "character": 14 }
          },
          "text": "+++"
        }
      ]
    }),
  );
  client.write_notification(
    "textDocument/didChange",
    json!({
      "textDocument": {
        "uri": "file:///a/file.ts",
        "version": 2
      },
      "contentChanges": [
        {
          "range": {
            "start": { "line": 445, "character": 4 },
            "end": { "line": 445, "character": 4 }
          },
          "text": "// "
        }
      ]
    }),
  );
  client.write_notification(
    "textDocument/didChange",
    json!({
      "textDocument": {
        "uri": "file:///a/file.ts",
        "version": 2
      },
      "contentChanges": [
        {
          "range": {
            "start": { "line": 477, "character": 4 },
            "end": { "line": 477, "character": 9 }
          },
          "text": "error"
        }
      ]
    }),
  );
  client.write_request(
    "textDocument/hover",
    json!({
      "textDocument": {
        "uri": "file:///a/file.ts"
      },
      "position": { "line": 421, "character": 30 }
    }),
  );
  client.write_request(
    "textDocument/hover",
    json!({
      "textDocument": {
        "uri": "file:///a/file.ts"
      },
      "position": { "line": 444, "character": 6 }
    }),
  );
  client.write_request(
    "textDocument/hover",
    json!({
      "textDocument": {
        "uri": "file:///a/file.ts"
      },
      "position": { "line": 461, "character": 34 }
    }),
  );
  client.shutdown();

  assert!(client.duration().as_millis() <= 15000);
}

#[test]
fn lsp_document_symbol() {
  let context = TestContextBuilder::new().use_temp_cwd().build();
  let mut client = context.new_lsp_command().build();
  client.initialize_default();
  client.did_open(
    json!({
      "textDocument": {
        "uri": "file:///a/file.ts",
        "languageId": "typescript",
        "version": 1,
        "text": "interface IFoo {\n  foo(): boolean;\n}\n\nclass Bar implements IFoo {\n  constructor(public x: number) { }\n  foo() { return true; }\n  /** @deprecated */\n  baz() { return false; }\n  get value(): number { return 0; }\n  set value(newVavlue: number) { return; }\n  static staticBar = new Bar(0);\n  private static getStaticBar() { return Bar.staticBar; }\n}\n\nenum Values { value1, value2 }\n\nvar bar: IFoo = new Bar(3);"
      }
    }),
  );
  let res = client.write_request(
    "textDocument/documentSymbol",
    json!({
      "textDocument": {
        "uri": "file:///a/file.ts"
      }
    }),
  );
  assert_eq!(
    res,
    json!([{
      "name": "bar",
      "kind": 13,
      "range": {
        "start": { "line": 17, "character": 4 },
        "end": { "line": 17, "character": 26 }
      },
      "selectionRange": {
        "start": { "line": 17, "character": 4 },
        "end": { "line": 17, "character": 7 }
      }
    }, {
      "name": "Bar",
      "kind": 5,
      "range": {
        "start": { "line": 4, "character": 0 },
        "end": { "line": 13, "character": 1 }
      },
      "selectionRange": {
        "start": { "line": 4, "character": 6 },
        "end": { "line": 4, "character": 9 }
      },
      "children": [{
        "name": "constructor",
        "kind": 9,
        "range": {
          "start": { "line": 5, "character": 2 },
          "end": { "line": 5, "character": 35 }
        },
        "selectionRange": {
          "start": { "line": 5, "character": 2 },
          "end": { "line": 5, "character": 35 }
        }
      }, {
        "name": "baz",
        "kind": 6,
        "tags": [1],
        "range": {
          "start": { "line": 8, "character": 2 },
          "end": { "line": 8, "character": 25 }
        },
        "selectionRange": {
          "start": { "line": 8, "character": 2 },
          "end": { "line": 8, "character": 5 }
        }
      }, {
        "name": "foo",
        "kind": 6,
        "range": {
          "start": { "line": 6, "character": 2 },
          "end": { "line": 6, "character": 24 }
        },
        "selectionRange": {
          "start": { "line": 6, "character": 2 },
          "end": { "line": 6, "character": 5 }
        }
      }, {
        "name": "getStaticBar",
        "kind": 6,
        "range": {
          "start": { "line": 12, "character": 2 },
          "end": { "line": 12, "character": 57 }
        },
        "selectionRange": {
          "start": { "line": 12, "character": 17 },
          "end": { "line": 12, "character": 29 }
        }
      }, {
        "name": "staticBar",
        "kind": 8,
        "range": {
          "start": { "line": 11, "character": 2 },
          "end": { "line": 11, "character": 32 }
        },
        "selectionRange": {
          "start": { "line": 11, "character": 9 },
          "end": { "line": 11, "character": 18 }
        }
      }, {
        "name": "(get) value",
        "kind": 8,
        "range": {
          "start": { "line": 9, "character": 2 },
          "end": { "line": 9, "character": 35 }
        },
        "selectionRange": {
          "start": { "line": 9, "character": 6 },
          "end": { "line": 9, "character": 11 }
        }
      }, {
        "name": "(set) value",
        "kind": 8,
        "range": {
          "start": { "line": 10, "character": 2 },
          "end": { "line": 10, "character": 42 }
        },
        "selectionRange": {
          "start": { "line": 10, "character": 6 },
          "end": { "line": 10, "character": 11 }
        }
      }, {
        "name": "x",
        "kind": 8,
        "range": {
          "start": { "line": 5, "character": 14 },
          "end": { "line": 5, "character": 30 }
        },
        "selectionRange": {
          "start": { "line": 5, "character": 21 },
          "end": { "line": 5, "character": 22 }
        }
      }]
    }, {
      "name": "IFoo",
      "kind": 11,
      "range": {
        "start": { "line": 0, "character": 0 },
        "end": { "line": 2, "character": 1 }
      },
      "selectionRange": {
        "start": { "line": 0, "character": 10 },
        "end": { "line": 0, "character": 14 }
      },
      "children": [{
        "name": "foo",
        "kind": 6,
        "range": {
          "start": { "line": 1, "character": 2 },
          "end": { "line": 1, "character": 17 }
        },
        "selectionRange": {
          "start": { "line": 1, "character": 2 },
          "end": { "line": 1, "character": 5 }
        }
      }]
    }, {
      "name": "Values",
      "kind": 10,
      "range": {
        "start": { "line": 15, "character": 0 },
        "end": { "line": 15, "character": 30 }
      },
      "selectionRange": {
        "start": { "line": 15, "character": 5 },
        "end": { "line": 15, "character": 11 }
      },
      "children": [{
        "name": "value1",
        "kind": 22,
        "range": {
          "start": { "line": 15, "character": 14 },
          "end": { "line": 15, "character": 20 }
        },
        "selectionRange": {
          "start": { "line": 15, "character": 14 },
          "end": { "line": 15, "character": 20 }
        }
      }, {
        "name": "value2",
        "kind": 22,
        "range": {
          "start": { "line": 15, "character": 22 },
          "end": { "line": 15, "character": 28 }
        },
        "selectionRange": {
          "start": { "line": 15, "character": 22 },
          "end": { "line": 15, "character": 28 }
        }
      }]
    }]
    )
  );
  client.shutdown();
}

#[test]
fn lsp_folding_range() {
  let context = TestContextBuilder::new().use_temp_cwd().build();
  let mut client = context.new_lsp_command().build();
  client.initialize_default();
  client.did_open(
    json!({
      "textDocument": {
        "uri": "file:///a/file.ts",
        "languageId": "typescript",
        "version": 1,
        "text": "// #region 1\n/*\n * Some comment\n */\nclass Foo {\n  bar(a, b) {\n    if (a === b) {\n      return true;\n    }\n    return false;\n  }\n}\n// #endregion"
      }
    }),
  );
  let res = client.write_request(
    "textDocument/foldingRange",
    json!({
      "textDocument": {
        "uri": "file:///a/file.ts"
      }
    }),
  );
  assert_eq!(
    res,
    json!([{
      "startLine": 0,
      "endLine": 12,
      "kind": "region"
    }, {
      "startLine": 1,
      "endLine": 3,
      "kind": "comment"
    }, {
      "startLine": 4,
      "endLine": 10
    }, {
      "startLine": 5,
      "endLine": 9
    }, {
      "startLine": 6,
      "endLine": 7
    }])
  );
  client.shutdown();
}

#[test]
fn lsp_rename() {
  let context = TestContextBuilder::new().use_temp_cwd().build();
  let mut client = context.new_lsp_command().build();
  client.initialize_default();
  client.did_open(
    json!({
      "textDocument": {
        "uri": "file:///a/file.ts",
        "languageId": "typescript",
        "version": 1,
        // this should not rename in comments and strings
        "text": "let variable = 'a'; // variable\nconsole.log(variable);\n\"variable\";\n"
      }
    }),
  );
  let res = client.write_request(
    "textDocument/rename",
    json!({
      "textDocument": {
        "uri": "file:///a/file.ts"
      },
      "position": { "line": 0, "character": 4 },
      "newName": "variable_modified"
    }),
  );
  assert_eq!(
    res,
    json!({
      "documentChanges": [{
        "textDocument": {
          "uri": "file:///a/file.ts",
          "version": 1
        },
        "edits": [{
          "range": {
            "start": { "line": 0, "character": 4 },
            "end": { "line": 0, "character": 12 }
          },
          "newText": "variable_modified"
        }, {
          "range": {
            "start": { "line": 1, "character": 12 },
            "end": { "line": 1, "character": 20 }
          },
          "newText": "variable_modified"
        }]
      }]
    })
  );
  client.shutdown();
}

#[test]
fn lsp_selection_range() {
  let context = TestContextBuilder::new().use_temp_cwd().build();
  let mut client = context.new_lsp_command().build();
  client.initialize_default();
  client.did_open(
    json!({
      "textDocument": {
        "uri": "file:///a/file.ts",
        "languageId": "typescript",
        "version": 1,
        "text": "class Foo {\n  bar(a, b) {\n    if (a === b) {\n      return true;\n    }\n    return false;\n  }\n}"
      }
    }),
  );
  let res = client.write_request(
    "textDocument/selectionRange",
    json!({
      "textDocument": {
        "uri": "file:///a/file.ts"
      },
      "positions": [{ "line": 2, "character": 8 }]
    }),
  );
  assert_eq!(
    res,
    json!([{
      "range": {
        "start": { "line": 2, "character": 8 },
        "end": { "line": 2, "character": 9 }
      },
      "parent": {
        "range": {
          "start": { "line": 2, "character": 8 },
          "end": { "line": 2, "character": 15 }
        },
        "parent": {
          "range": {
            "start": { "line": 2, "character": 4 },
            "end": { "line": 4, "character": 5 }
          },
          "parent": {
            "range": {
              "start": { "line": 1, "character": 13 },
              "end": { "line": 6, "character": 2 }
            },
            "parent": {
              "range": {
                "start": { "line": 1, "character": 12 },
                "end": { "line": 6, "character": 3 }
              },
              "parent": {
                "range": {
                  "start": { "line": 1, "character": 2 },
                  "end": { "line": 6, "character": 3 }
                },
                "parent": {
                  "range": {
                    "start": { "line": 0, "character": 11 },
                    "end": { "line": 7, "character": 0 }
                  },
                  "parent": {
                    "range": {
                      "start": { "line": 0, "character": 0 },
                      "end": { "line": 7, "character": 1 }
                    }
                  }
                }
              }
            }
          }
        }
      }
    }])
  );
  client.shutdown();
}

#[test]
fn lsp_semantic_tokens() {
  let context = TestContextBuilder::new().use_temp_cwd().build();
  let mut client = context.new_lsp_command().build();
  client.initialize_default();
  client.did_open(
    json!({
      "textDocument": {
        "uri": "file:///a/file.ts",
        "languageId": "typescript",
        "version": 1,
        "text": "enum Values { value1, value2 }\n\nasync function baz(s: string): Promise<string> {\n  const r = s.slice(0);\n  return r;\n}\n\ninterface IFoo {\n  readonly x: number;\n  foo(): boolean;\n}\n\nclass Bar implements IFoo {\n  constructor(public readonly x: number) { }\n  foo() { return true; }\n  static staticBar = new Bar(0);\n  private static getStaticBar() { return Bar.staticBar; }\n}\n"
      }
    }),
  );
  let res = client.write_request(
    "textDocument/semanticTokens/full",
    json!({
      "textDocument": {
        "uri": "file:///a/file.ts"
      }
    }),
  );
  assert_eq!(
    res,
    json!({
      "data": [
        0, 5, 6, 1, 1, 0, 9, 6, 8, 9, 0, 8, 6, 8, 9, 2, 15, 3, 10, 5, 0, 4, 1,
        6, 1, 0, 12, 7, 2, 16, 1, 8, 1, 7, 41, 0, 4, 1, 6, 0, 0, 2, 5, 11, 16,
        1, 9, 1, 7, 40, 3, 10, 4, 2, 1, 1, 11, 1, 9, 9, 1, 2, 3, 11, 1, 3, 6, 3,
        0, 1, 0, 15, 4, 2, 0, 1, 30, 1, 6, 9, 1, 2, 3, 11,1, 1, 9, 9, 9, 3, 0,
        16, 3, 0, 0, 1, 17, 12, 11, 3, 0, 24, 3, 0, 0, 0, 4, 9, 9, 2
      ]
    })
  );
  let res = client.write_request(
    "textDocument/semanticTokens/range",
    json!({
      "textDocument": {
        "uri": "file:///a/file.ts"
      },
      "range": {
        "start": { "line": 0, "character": 0 },
        "end": { "line": 6, "character": 0 }
      }
    }),
  );
  assert_eq!(
    res,
    json!({
      "data": [
        0, 5, 6, 1, 1, 0, 9, 6, 8, 9, 0, 8, 6, 8, 9, 2, 15, 3, 10, 5, 0, 4, 1,
        6, 1, 0, 12, 7, 2, 16, 1, 8, 1, 7, 41, 0, 4, 1, 6, 0, 0, 2, 5, 11, 16,
        1, 9, 1, 7, 40
      ]
    })
  );
  client.shutdown();
}

#[test]
fn lsp_code_lens() {
  let context = TestContextBuilder::new().use_temp_cwd().build();
  let mut client = context.new_lsp_command().build();
  client.initialize_default();
  client.did_open(json!({
    "textDocument": {
      "uri": "file:///a/file.ts",
      "languageId": "typescript",
      "version": 1,
      "text": concat!(
        "class A {\n",
        "  a = \"a\";\n",
        "\n",
        "  b() {\n",
        "    console.log(this.a);\n",
        "  }\n",
        "\n",
        "  c() {\n",
        "    this.a = \"c\";\n",
        "  }\n",
        "}\n",
        "\n",
        "const a = new A();\n",
        "a.b();\n",
        "const b = 2;\n",
        "const c = 3;\n",
        "c; c;",
      ),
    }
  }));
  let res = client.write_request(
    "textDocument/codeLens",
    json!({
      "textDocument": {
        "uri": "file:///a/file.ts"
      }
    }),
  );
  assert_eq!(
    res,
    json!([{
      "range": {
        "start": { "line": 0, "character": 6 },
        "end": { "line": 0, "character": 7 }
      },
      "data": {
        "specifier": "file:///a/file.ts",
        "source": "references"
      }
    }, {
      "range": {
        "start": { "line": 1, "character": 2 },
        "end": { "line": 1, "character": 3 }
      },
      "data": {
        "specifier": "file:///a/file.ts",
        "source": "references"
      }
    }])
  );
  let res = client.write_request(
    "codeLens/resolve",
    json!({
      "range": {
        "start": { "line": 0, "character": 6 },
        "end": { "line": 0, "character": 7 }
      },
      "data": {
        "specifier": "file:///a/file.ts",
        "source": "references"
      }
    }),
  );
  assert_eq!(
    res,
    json!({
      "range": {
        "start": { "line": 0, "character": 6 },
        "end": { "line": 0, "character": 7 }
      },
      "command": {
        "title": "1 reference",
        "command": "deno.showReferences",
        "arguments": [
          "file:///a/file.ts",
          { "line": 0, "character": 6 },
          [{
            "uri": "file:///a/file.ts",
            "range": {
              "start": { "line": 12, "character": 14 },
              "end": { "line": 12, "character": 15 }
            }
          }]
        ]
      }
    })
  );

  // 0 references
  let res = client.write_request(
    "codeLens/resolve",
    json!({
      "range": {
        "start": { "line": 14, "character": 6 },
        "end": { "line": 14, "character": 7 }
      },
      "data": {
        "specifier": "file:///a/file.ts",
        "source": "references"
      }
    }),
  );
  assert_eq!(
    res,
    json!({
      "range": {
        "start": { "line": 14, "character": 6 },
        "end": { "line": 14, "character": 7 }
      },
      "command": {
        "title": "0 references",
        "command": "",
      }
    })
  );

  // 2 references
  let res = client.write_request(
    "codeLens/resolve",
    json!({
      "range": {
        "start": { "line": 15, "character": 6 },
        "end": { "line": 15, "character": 7 }
      },
      "data": {
        "specifier": "file:///a/file.ts",
        "source": "references"
      }
    }),
  );
  assert_eq!(
    res,
    json!({
      "range": {
        "start": { "line": 15, "character": 6 },
        "end": { "line": 15, "character": 7 }
      },
      "command": {
        "title": "2 references",
        "command": "deno.showReferences",
        "arguments": [
          "file:///a/file.ts",
          { "line": 15, "character": 6 },
          [{
            "uri": "file:///a/file.ts",
            "range": {
              "start": { "line": 16, "character": 0 },
              "end": { "line": 16, "character": 1 }
            }
          },{
            "uri": "file:///a/file.ts",
            "range": {
              "start": { "line": 16, "character": 3 },
              "end": { "line": 16, "character": 4 }
            }
          }]
        ]
      }
    })
  );

  client.shutdown();
}

#[test]
fn lsp_code_lens_impl() {
  let context = TestContextBuilder::new().use_temp_cwd().build();
  let mut client = context.new_lsp_command().build();
  client.initialize_default();
  client.did_open(
    json!({
      "textDocument": {
        "uri": "file:///a/file.ts",
        "languageId": "typescript",
        "version": 1,
        "text": "interface A {\n  b(): void;\n}\n\nclass B implements A {\n  b() {\n    console.log(\"b\");\n  }\n}\n\ninterface C {\n  c: string;\n}\n"
      }
    }),
  );
  let res = client.write_request(
    "textDocument/codeLens",
    json!({
      "textDocument": {
        "uri": "file:///a/file.ts"
      }
    }),
  );
  assert_eq!(
    res,
    json!([ {
      "range": {
        "start": { "line": 0, "character": 10 },
        "end": { "line": 0, "character": 11 }
      },
      "data": {
        "specifier": "file:///a/file.ts",
        "source": "implementations"
      }
    }, {
      "range": {
        "start": { "line": 0, "character": 10 },
        "end": { "line": 0, "character": 11 }
      },
      "data": {
        "specifier": "file:///a/file.ts",
        "source": "references"
      }
    }, {
      "range": {
        "start": { "line": 4, "character": 6 },
        "end": { "line": 4, "character": 7 }
      },
      "data": {
        "specifier": "file:///a/file.ts",
        "source": "references"
      }
    }, {
      "range": {
        "start": { "line": 10, "character": 10 },
        "end": { "line": 10, "character": 11 }
      },
      "data": {
        "specifier": "file:///a/file.ts",
        "source": "implementations"
      }
    }, {
      "range": {
        "start": { "line": 10, "character": 10 },
        "end": { "line": 10, "character": 11 }
      },
      "data": {
        "specifier": "file:///a/file.ts",
        "source": "references"
      }
    }, {
      "range": {
        "start": { "line": 11, "character": 2 },
        "end": { "line": 11, "character": 3 }
      },
      "data": {
        "specifier": "file:///a/file.ts",
        "source": "references"
      }
    }])
  );
  let res = client.write_request(
    "codeLens/resolve",
    json!({
      "range": {
        "start": { "line": 0, "character": 10 },
        "end": { "line": 0, "character": 11 }
      },
      "data": {
        "specifier": "file:///a/file.ts",
        "source": "implementations"
      }
    }),
  );
  assert_eq!(
    res,
    json!({
      "range": {
        "start": { "line": 0, "character": 10 },
        "end": { "line": 0, "character": 11 }
      },
      "command": {
        "title": "1 implementation",
        "command": "deno.showReferences",
        "arguments": [
          "file:///a/file.ts",
          { "line": 0, "character": 10 },
          [{
            "uri": "file:///a/file.ts",
            "range": {
              "start": { "line": 4, "character": 6 },
              "end": { "line": 4, "character": 7 }
            }
          }]
        ]
      }
    })
  );
  let res = client.write_request(
    "codeLens/resolve",
    json!({
      "range": {
        "start": { "line": 10, "character": 10 },
        "end": { "line": 10, "character": 11 }
      },
      "data": {
        "specifier": "file:///a/file.ts",
        "source": "implementations"
      }
    }),
  );
  assert_eq!(
    res,
    json!({
      "range": {
        "start": { "line": 10, "character": 10 },
        "end": { "line": 10, "character": 11 }
      },
      "command": {
        "title": "0 implementations",
        "command": ""
      }
    })
  );
  client.shutdown();
}

#[test]
fn lsp_code_lens_test() {
  let context = TestContextBuilder::new().use_temp_cwd().build();
  let mut client = context.new_lsp_command().build();
  client.initialize(|builder| {
    builder.disable_testing_api().set_code_lens(None);
  });
  client.did_open(
    json!({
      "textDocument": {
        "uri": "file:///a/file.ts",
        "languageId": "typescript",
        "version": 1,
        "text": "const { test } = Deno;\nconst { test: test2 } = Deno;\nconst test3 = Deno.test;\n\nDeno.test(\"test a\", () => {});\nDeno.test({\n  name: \"test b\",\n  fn() {},\n});\ntest({\n  name: \"test c\",\n  fn() {},\n});\ntest(\"test d\", () => {});\ntest2({\n  name: \"test e\",\n  fn() {},\n});\ntest2(\"test f\", () => {});\ntest3({\n  name: \"test g\",\n  fn() {},\n});\ntest3(\"test h\", () => {});\n"
      }
    }),
  );
  let res = client.write_request(
    "textDocument/codeLens",
    json!({
      "textDocument": {
        "uri": "file:///a/file.ts"
      }
    }),
  );
  assert_eq!(
    res,
    json!([{
      "range": {
        "start": { "line": 4, "character": 5 },
        "end": { "line": 4, "character": 9 }
      },
      "command": {
        "title": "▶︎ Run Test",
        "command": "deno.test",
        "arguments": [
          "file:///a/file.ts",
          "test a",
          { "inspect": false }
        ]
      }
    }, {
      "range": {
        "start": { "line": 4, "character": 5 },
        "end": { "line": 4, "character": 9 }
      },
      "command": {
        "title": "Debug",
        "command": "deno.test",
        "arguments": [
          "file:///a/file.ts",
          "test a",
          { "inspect": true }
        ]
      }
    }, {
      "range": {
        "start": { "line": 5, "character": 5 },
        "end": { "line": 5, "character": 9 }
      },
      "command": {
        "title": "▶︎ Run Test",
        "command": "deno.test",
        "arguments": [
          "file:///a/file.ts",
          "test b",
          { "inspect": false }
        ]
      }
    }, {
      "range": {
        "start": { "line": 5, "character": 5 },
        "end": { "line": 5, "character": 9 }
      },
      "command": {
        "title": "Debug",
        "command": "deno.test",
        "arguments": [
          "file:///a/file.ts",
          "test b",
          { "inspect": true }
        ]
      }
    }, {
      "range": {
        "start": { "line": 9, "character": 0 },
        "end": { "line": 9, "character": 4 }
      },
      "command": {
        "title": "▶︎ Run Test",
        "command": "deno.test",
        "arguments": [
          "file:///a/file.ts",
          "test c",
          { "inspect": false }
        ]
      }
    }, {
      "range": {
        "start": { "line": 9, "character": 0 },
        "end": { "line": 9, "character": 4 }
      },
      "command": {
        "title": "Debug",
        "command": "deno.test",
        "arguments": [
          "file:///a/file.ts",
          "test c",
          { "inspect": true }
        ]
      }
    }, {
      "range": {
        "start": { "line": 13, "character": 0 },
        "end": { "line": 13, "character": 4 }
      },
      "command": {
        "title": "▶︎ Run Test",
        "command": "deno.test",
        "arguments": [
          "file:///a/file.ts",
          "test d",
          { "inspect": false }
        ]
      }
    }, {
      "range": {
        "start": { "line": 13, "character": 0 },
        "end": { "line": 13, "character": 4 }
      },
      "command": {
        "title": "Debug",
        "command": "deno.test",
        "arguments": [
          "file:///a/file.ts",
          "test d",
          { "inspect": true }
        ]
      }
    }, {
      "range": {
        "start": { "line": 14, "character": 0 },
        "end": { "line": 14, "character": 5 }
      },
      "command": {
        "title": "▶︎ Run Test",
        "command": "deno.test",
        "arguments": [
          "file:///a/file.ts",
          "test e",
          { "inspect": false }
        ]
      }
    }, {
      "range": {
        "start": { "line": 14, "character": 0 },
        "end": { "line": 14, "character": 5 }
      },
      "command": {
        "title": "Debug",
        "command": "deno.test",
        "arguments": [
          "file:///a/file.ts",
          "test e",
          { "inspect": true }
        ]
      }
    }, {
      "range": {
        "start": { "line": 18, "character": 0 },
        "end": { "line": 18, "character": 5 }
      },
      "command": {
        "title": "▶︎ Run Test",
        "command": "deno.test",
        "arguments": [
          "file:///a/file.ts",
          "test f",
          { "inspect": false }
        ]
      }
    }, {
      "range": {
        "start": { "line": 18, "character": 0 },
        "end": { "line": 18, "character": 5 }
      },
      "command": {
        "title": "Debug",
        "command": "deno.test",
        "arguments": [
          "file:///a/file.ts",
          "test f",
          { "inspect": true }
        ]
      }
    }, {
      "range": {
        "start": { "line": 19, "character": 0 },
        "end": { "line": 19, "character": 5 }
      },
      "command": {
        "title": "▶︎ Run Test",
        "command": "deno.test",
        "arguments": [
          "file:///a/file.ts",
          "test g",
          { "inspect": false }
        ]
      }
    }, {
      "range": {
        "start": { "line": 19, "character": 0 },
        "end": { "line": 19, "character": 5 }
      },
      "command": {
        "title": "Debug",
        "command": "deno.test",
        "arguments": [
          "file:///a/file.ts",
          "test g",
          { "inspect": true }
        ]
      }
    }, {
      "range": {
        "start": { "line": 23, "character": 0 },
        "end": { "line": 23, "character": 5 }
      },
      "command": {
        "title": "▶︎ Run Test",
        "command": "deno.test",
        "arguments": [
          "file:///a/file.ts",
          "test h",
          { "inspect": false }
        ]
      }
    }, {
      "range": {
        "start": { "line": 23, "character": 0 },
        "end": { "line": 23, "character": 5 }
      },
      "command": {
        "title": "Debug",
        "command": "deno.test",
        "arguments": [
          "file:///a/file.ts",
          "test h",
          { "inspect": true }
        ]
      }
    }])
  );
  client.shutdown();
}

#[test]
fn lsp_code_lens_test_disabled() {
  let context = TestContextBuilder::new().use_temp_cwd().build();
  let mut client = context.new_lsp_command().build();
  client.initialize(|builder| {
    builder.disable_testing_api().set_code_lens(Some(json!({
      "implementations": true,
      "references": true,
      "test": false
    })));
  });
  client
    .did_open_with_config(
      json!({
        "textDocument": {
          "uri": "file:///a/file.ts",
          "languageId": "typescript",
          "version": 1,
          "text": "const { test } = Deno;\nconst { test: test2 } = Deno;\nconst test3 = Deno.test;\n\nDeno.test(\"test a\", () => {});\nDeno.test({\n  name: \"test b\",\n  fn() {},\n});\ntest({\n  name: \"test c\",\n  fn() {},\n});\ntest(\"test d\", () => {});\ntest2({\n  name: \"test e\",\n  fn() {},\n});\ntest2(\"test f\", () => {});\ntest3({\n  name: \"test g\",\n  fn() {},\n});\ntest3(\"test h\", () => {});\n"
        }
      }),
      // diable test code lens
      json!([{
        "enable": true,
        "codeLens": {
          "test": false
        }
      }]),
    );
  let res = client.write_request(
    "textDocument/codeLens",
    json!({
      "textDocument": {
        "uri": "file:///a/file.ts"
      }
    }),
  );
  assert_eq!(res, json!([]));
  client.shutdown();
}

#[test]
fn lsp_code_lens_non_doc_nav_tree() {
  let context = TestContextBuilder::new().use_temp_cwd().build();
  let mut client = context.new_lsp_command().build();
  client.initialize_default();
  client.did_open(json!({
    "textDocument": {
      "uri": "file:///a/file.ts",
      "languageId": "typescript",
      "version": 1,
      "text": "console.log(Date.now());\n"
    }
  }));
  client.write_request(
    "textDocument/references",
    json!({
      "textDocument": {
        "uri": "file:///a/file.ts"
      },
      "position": { "line": 0, "character": 3 },
      "context": {
        "includeDeclaration": true
      }
    }),
  );
  client.write_request(
    "deno/virtualTextDocument",
    json!({
      "textDocument": {
        "uri": "deno:/asset/lib.deno.shared_globals.d.ts"
      }
    }),
  );
  let res = client.write_request_with_res_as::<Vec<lsp::CodeLens>>(
    "textDocument/codeLens",
    json!({
      "textDocument": {
        "uri": "deno:/asset/lib.deno.shared_globals.d.ts"
      }
    }),
  );
  assert!(res.len() > 50);
  client.write_request_with_res_as::<lsp::CodeLens>(
    "codeLens/resolve",
    json!({
      "range": {
        "start": { "line": 416, "character": 12 },
        "end": { "line": 416, "character": 19 }
      },
      "data": {
        "specifier": "asset:///lib.deno.shared_globals.d.ts",
        "source": "references"
      }
    }),
  );
  client.shutdown();
}

#[test]
fn lsp_nav_tree_updates() {
  let context = TestContextBuilder::new().use_temp_cwd().build();
  let mut client = context.new_lsp_command().build();
  client.initialize_default();
  client.did_open(
    json!({
      "textDocument": {
        "uri": "file:///a/file.ts",
        "languageId": "typescript",
        "version": 1,
        "text": "interface A {\n  b(): void;\n}\n\nclass B implements A {\n  b() {\n    console.log(\"b\");\n  }\n}\n\ninterface C {\n  c: string;\n}\n"
      }
    }),
  );
  let res = client.write_request(
    "textDocument/codeLens",
    json!({
      "textDocument": {
        "uri": "file:///a/file.ts"
      }
    }),
  );
  assert_eq!(
    res,
    json!([ {
      "range": {
        "start": { "line": 0, "character": 10 },
        "end": { "line": 0, "character": 11 }
      },
      "data": {
        "specifier": "file:///a/file.ts",
        "source": "implementations"
      }
    }, {
      "range": {
        "start": { "line": 0, "character": 10 },
        "end": { "line": 0, "character": 11 }
      },
      "data": {
        "specifier": "file:///a/file.ts",
        "source": "references"
      }
    }, {
      "range": {
        "start": { "line": 4, "character": 6 },
        "end": { "line": 4, "character": 7 }
      },
      "data": {
        "specifier": "file:///a/file.ts",
        "source": "references"
      }
    }, {
      "range": {
        "start": { "line": 10, "character": 10 },
        "end": { "line": 10, "character": 11 }
      },
      "data": {
        "specifier": "file:///a/file.ts",
        "source": "implementations"
      }
    }, {
      "range": {
        "start": { "line": 10, "character": 10 },
        "end": { "line": 10, "character": 11 }
      },
      "data": {
        "specifier": "file:///a/file.ts",
        "source": "references"
      }
    }, {
      "range": {
        "start": { "line": 11, "character": 2 },
        "end": { "line": 11, "character": 3 }
      },
      "data": {
        "specifier": "file:///a/file.ts",
        "source": "references"
      }
    }])
  );
  client.write_notification(
    "textDocument/didChange",
    json!({
      "textDocument": {
        "uri": "file:///a/file.ts",
        "version": 2
      },
      "contentChanges": [
        {
          "range": {
            "start": { "line": 10, "character": 0 },
            "end": { "line": 13, "character": 0 }
          },
          "text": ""
        }
      ]
    }),
  );
  let res = client.write_request(
    "textDocument/codeLens",
    json!({
      "textDocument": {
        "uri": "file:///a/file.ts"
      }
    }),
  );
  assert_eq!(
    res,
    json!([{
      "range": {
        "start": { "line": 0, "character": 10 },
        "end": { "line": 0, "character": 11 }
      },
      "data": {
        "specifier": "file:///a/file.ts",
        "source": "implementations"
      }
    }, {
      "range": {
        "start": { "line": 0, "character": 10 },
        "end": { "line": 0, "character": 11 }
      },
      "data": {
        "specifier": "file:///a/file.ts",
        "source": "references"
      }
    }, {
      "range": {
        "start": { "line": 4, "character": 6 },
        "end": { "line": 4, "character": 7 }
      },
      "data": {
        "specifier": "file:///a/file.ts",
        "source": "references"
      }
    }])
  );
  client.shutdown();
}

#[test]
fn lsp_find_references() {
  let context = TestContextBuilder::new().use_temp_cwd().build();
  let mut client = context.new_lsp_command().build();
  client.initialize_default();
  client.did_open(json!({
    "textDocument": {
      "uri": "file:///a/mod.ts",
      "languageId": "typescript",
      "version": 1,
      "text": r#"export const a = 1;\nconst b = 2;"#
    }
  }));
  client.did_open(json!({
    "textDocument": {
      "uri": "file:///a/mod.test.ts",
      "languageId": "typescript",
      "version": 1,
      "text": r#"import { a } from './mod.ts'; console.log(a);"#
    }
  }));

  // test without including the declaration
  let res = client.write_request(
    "textDocument/references",
    json!({
      "textDocument": {
        "uri": "file:///a/mod.ts",
      },
      "position": { "line": 0, "character": 13 },
      "context": {
        "includeDeclaration": false
      }
    }),
  );

  assert_eq!(
    res,
    json!([{
      "uri": "file:///a/mod.test.ts",
      "range": {
        "start": { "line": 0, "character": 9 },
        "end": { "line": 0, "character": 10 }
      }
    }, {
      "uri": "file:///a/mod.test.ts",
      "range": {
        "start": { "line": 0, "character": 42 },
        "end": { "line": 0, "character": 43 }
      }
    }])
  );

  // test with including the declaration
  let res = client.write_request(
    "textDocument/references",
    json!({
      "textDocument": {
        "uri": "file:///a/mod.ts",
      },
      "position": { "line": 0, "character": 13 },
      "context": {
        "includeDeclaration": true
      }
    }),
  );

  assert_eq!(
    res,
    json!([{
      "uri": "file:///a/mod.ts",
      "range": {
        "start": { "line": 0, "character": 13 },
        "end": { "line": 0, "character": 14 }
      }
    }, {
      "uri": "file:///a/mod.test.ts",
      "range": {
        "start": { "line": 0, "character": 9 },
        "end": { "line": 0, "character": 10 }
      }
    }, {
      "uri": "file:///a/mod.test.ts",
      "range": {
        "start": { "line": 0, "character": 42 },
        "end": { "line": 0, "character": 43 }
      }
    }])
  );

  // test 0 references
  let res = client.write_request(
    "textDocument/references",
    json!({
      "textDocument": {
        "uri": "file:///a/mod.ts",
      },
      "position": { "line": 1, "character": 6 },
      "context": {
        "includeDeclaration": false
      }
    }),
  );

  assert_eq!(res, json!(null)); // seems it always returns null for this, which is ok

  client.shutdown();
}

#[test]
fn lsp_signature_help() {
  let context = TestContextBuilder::new().use_temp_cwd().build();
  let mut client = context.new_lsp_command().build();
  client.initialize_default();
  client.did_open(
    json!({
      "textDocument": {
        "uri": "file:///a/file.ts",
        "languageId": "typescript",
        "version": 1,
        "text": "/**\n * Adds two numbers.\n * @param a This is a first number.\n * @param b This is a second number.\n */\nfunction add(a: number, b: number) {\n  return a + b;\n}\n\nadd("
      }
    }),
  );
  let res = client.write_request(
    "textDocument/signatureHelp",
    json!({
      "textDocument": {
        "uri": "file:///a/file.ts"
      },
      "position": { "character": 4, "line": 9 },
      "context": {
        "triggerKind": 2,
        "triggerCharacter": "(",
        "isRetrigger": false
      }
    }),
  );
  assert_eq!(
    res,
    json!({
      "signatures": [
        {
          "label": "add(a: number, b: number): number",
          "documentation": {
            "kind": "markdown",
            "value": "Adds two numbers."
          },
          "parameters": [
            {
              "label": "a: number",
              "documentation": {
                "kind": "markdown",
                "value": "This is a first number."
              }
            }, {
              "label": "b: number",
              "documentation": {
                "kind": "markdown",
                "value": "This is a second number."
              }
            }
          ]
        }
      ],
      "activeSignature": 0,
      "activeParameter": 0
    })
  );
  client.write_notification(
    "textDocument/didChange",
    json!({
      "textDocument": {
        "uri": "file:///a/file.ts",
        "version": 2
      },
      "contentChanges": [
        {
          "range": {
            "start": { "line": 9, "character": 4 },
            "end": { "line": 9, "character": 4 }
          },
          "text": "123, "
        }
      ]
    }),
  );
  let res = client.write_request(
    "textDocument/signatureHelp",
    json!({
      "textDocument": {
        "uri": "file:///a/file.ts"
      },
      "position": { "character": 8, "line": 9 }
    }),
  );
  assert_eq!(
    res,
    json!({
      "signatures": [
        {
          "label": "add(a: number, b: number): number",
          "documentation": {
            "kind": "markdown",
            "value": "Adds two numbers."
          },
          "parameters": [
            {
              "label": "a: number",
              "documentation": {
                "kind": "markdown",
                "value": "This is a first number."
              }
            }, {
              "label": "b: number",
              "documentation": {
                "kind": "markdown",
                "value": "This is a second number."
              }
            }
          ]
        }
      ],
      "activeSignature": 0,
      "activeParameter": 1
    })
  );
  client.shutdown();
}

#[test]
fn lsp_code_actions() {
  let context = TestContextBuilder::new().use_temp_cwd().build();
  let mut client = context.new_lsp_command().build();
  client.initialize_default();
  client.did_open(
    json!({
      "textDocument": {
        "uri": "file:///a/file.ts",
        "languageId": "typescript",
        "version": 1,
        "text": "export function a(): void {\n  await Promise.resolve(\"a\");\n}\n\nexport function b(): void {\n  await Promise.resolve(\"b\");\n}\n"
      }
    }),
  );
  let res = client
    .write_request(      "textDocument/codeAction",
      json!({
        "textDocument": {
          "uri": "file:///a/file.ts"
        },
        "range": {
          "start": { "line": 1, "character": 2 },
          "end": { "line": 1, "character": 7 }
        },
        "context": {
          "diagnostics": [{
            "range": {
              "start": { "line": 1, "character": 2 },
              "end": { "line": 1, "character": 7 }
            },
            "severity": 1,
            "code": 1308,
            "source": "deno-ts",
            "message": "'await' expressions are only allowed within async functions and at the top levels of modules.",
            "relatedInformation": []
          }],
          "only": ["quickfix"]
        }
      }),
    )
    ;
  assert_eq!(
    res,
    json!([{
      "title": "Add async modifier to containing function",
      "kind": "quickfix",
      "diagnostics": [{
        "range": {
          "start": { "line": 1, "character": 2 },
          "end": { "line": 1, "character": 7 }
        },
        "severity": 1,
        "code": 1308,
        "source": "deno-ts",
        "message": "'await' expressions are only allowed within async functions and at the top levels of modules.",
        "relatedInformation": []
      }],
      "edit": {
        "documentChanges": [{
          "textDocument": {
            "uri": "file:///a/file.ts",
            "version": 1
          },
          "edits": [{
            "range": {
              "start": { "line": 0, "character": 7 },
              "end": { "line": 0, "character": 7 }
            },
            "newText": "async "
          }, {
            "range": {
              "start": { "line": 0, "character": 21 },
              "end": { "line": 0, "character": 25 }
            },
            "newText": "Promise<void>"
          }]
        }]
      }
    }, {
      "title": "Add all missing 'async' modifiers",
      "kind": "quickfix",
      "diagnostics": [{
        "range": {
          "start": { "line": 1, "character": 2 },
          "end": { "line": 1, "character": 7 }
        },
        "severity": 1,
        "code": 1308,
        "source": "deno-ts",
        "message": "'await' expressions are only allowed within async functions and at the top levels of modules.",
        "relatedInformation": []
      }],
      "data": {
        "specifier": "file:///a/file.ts",
        "fixId": "fixAwaitInSyncFunction"
      }
    }])
  );
  let res = client
    .write_request(      "codeAction/resolve",
      json!({
        "title": "Add all missing 'async' modifiers",
        "kind": "quickfix",
        "diagnostics": [{
          "range": {
            "start": { "line": 1, "character": 2 },
            "end": { "line": 1, "character": 7 }
          },
          "severity": 1,
          "code": 1308,
          "source": "deno-ts",
          "message": "'await' expressions are only allowed within async functions and at the top levels of modules.",
          "relatedInformation": []
        }],
        "data": {
          "specifier": "file:///a/file.ts",
          "fixId": "fixAwaitInSyncFunction"
        }
      }),
    )
    ;
  assert_eq!(
    res,
    json!({
      "title": "Add all missing 'async' modifiers",
      "kind": "quickfix",
      "diagnostics": [
        {
          "range": {
            "start": {
              "line": 1,
              "character": 2
            },
            "end": {
              "line": 1,
              "character": 7
            }
          },
          "severity": 1,
          "code": 1308,
          "source": "deno-ts",
          "message": "'await' expressions are only allowed within async functions and at the top levels of modules.",
          "relatedInformation": []
        }
      ],
      "edit": {
        "documentChanges": [{
          "textDocument": {
            "uri": "file:///a/file.ts",
            "version": 1
          },
          "edits": [{
            "range": {
              "start": { "line": 0, "character": 7 },
              "end": { "line": 0, "character": 7 }
            },
            "newText": "async "
          }, {
            "range": {
              "start": { "line": 0, "character": 21 },
              "end": { "line": 0, "character": 25 }
            },
            "newText": "Promise<void>"
          }, {
            "range": {
              "start": { "line": 4, "character": 7 },
              "end": { "line": 4, "character": 7 }
            },
            "newText": "async "
          }, {
            "range": {
              "start": { "line": 4, "character": 21 },
              "end": { "line": 4, "character": 25 }
            },
            "newText": "Promise<void>"
          }]
        }]
      },
      "data": {
        "specifier": "file:///a/file.ts",
        "fixId": "fixAwaitInSyncFunction"
      }
    })
  );
  client.shutdown();
}

#[test]
fn lsp_code_actions_deno_cache() {
  let context = TestContextBuilder::new().use_temp_cwd().build();
  let mut client = context.new_lsp_command().build();
  client.initialize_default();
  let diagnostics = client.did_open(json!({
      "textDocument": {
        "uri": "file:///a/file.ts",
        "languageId": "typescript",
        "version": 1,
        "text": "import * as a from \"https://deno.land/x/a/mod.ts\";\n\nconsole.log(a);\n"
      }
    }));
  assert_eq!(
    diagnostics.messages_with_source("deno"),
    serde_json::from_value(json!({
      "uri": "file:///a/file.ts",
      "diagnostics": [{
        "range": {
          "start": { "line": 0, "character": 19 },
          "end": { "line": 0, "character": 49 }
        },
        "severity": 1,
        "code": "no-cache",
        "source": "deno",
        "message": "Uncached or missing remote URL: \"https://deno.land/x/a/mod.ts\".",
        "data": { "specifier": "https://deno.land/x/a/mod.ts" }
      }],
      "version": 1
    })).unwrap()
  );

  let res =
    client
    .write_request(      "textDocument/codeAction",
      json!({
        "textDocument": {
          "uri": "file:///a/file.ts"
        },
        "range": {
          "start": { "line": 0, "character": 19 },
          "end": { "line": 0, "character": 49 }
        },
        "context": {
          "diagnostics": [{
            "range": {
              "start": { "line": 0, "character": 19 },
              "end": { "line": 0, "character": 49 }
            },
            "severity": 1,
            "code": "no-cache",
            "source": "deno",
            "message": "Unable to load the remote module: \"https://deno.land/x/a/mod.ts\".",
            "data": {
              "specifier": "https://deno.land/x/a/mod.ts"
            }
          }],
          "only": ["quickfix"]
        }
      }),
    )
    ;
  assert_eq!(
    res,
    json!([{
      "title": "Cache \"https://deno.land/x/a/mod.ts\" and its dependencies.",
      "kind": "quickfix",
      "diagnostics": [{
        "range": {
          "start": { "line": 0, "character": 19 },
          "end": { "line": 0, "character": 49 }
        },
        "severity": 1,
        "code": "no-cache",
        "source": "deno",
        "message": "Unable to load the remote module: \"https://deno.land/x/a/mod.ts\".",
        "data": {
          "specifier": "https://deno.land/x/a/mod.ts"
        }
      }],
      "command": {
        "title": "",
        "command": "deno.cache",
        "arguments": [["https://deno.land/x/a/mod.ts"]]
      }
    }])
  );
  client.shutdown();
}

#[test]
fn lsp_code_actions_deno_cache_npm() {
  let context = TestContextBuilder::new().use_temp_cwd().build();
  let mut client = context.new_lsp_command().build();
  client.initialize_default();
  let diagnostics = client.did_open(json!({
    "textDocument": {
      "uri": "file:///a/file.ts",
      "languageId": "typescript",
      "version": 1,
      "text": "import chalk from \"npm:chalk\";\n\nconsole.log(chalk.green);\n"
    }
  }));
  assert_eq!(
    diagnostics.messages_with_source("deno"),
    serde_json::from_value(json!({
      "uri": "file:///a/file.ts",
      "diagnostics": [{
        "range": {
          "start": { "line": 0, "character": 18 },
          "end": { "line": 0, "character": 29 }
        },
        "severity": 1,
        "code": "no-cache-npm",
        "source": "deno",
        "message": "Uncached or missing npm package: \"chalk\".",
        "data": { "specifier": "npm:chalk" }
      }],
      "version": 1
    }))
    .unwrap()
  );

  let res = client.write_request(
    "textDocument/codeAction",
    json!({
      "textDocument": {
        "uri": "file:///a/file.ts"
      },
      "range": {
        "start": { "line": 0, "character": 18 },
        "end": { "line": 0, "character": 29 }
      },
      "context": {
        "diagnostics": [{
          "range": {
            "start": { "line": 0, "character": 18 },
            "end": { "line": 0, "character": 29 }
          },
          "severity": 1,
          "code": "no-cache-npm",
          "source": "deno",
          "message": "Uncached or missing npm package: \"chalk\".",
          "data": { "specifier": "npm:chalk" }
        }],
        "only": ["quickfix"]
      }
    }),
  );
  assert_eq!(
    res,
    json!([{
      "title": "Cache \"npm:chalk\" and its dependencies.",
      "kind": "quickfix",
      "diagnostics": [{
        "range": {
          "start": { "line": 0, "character": 18 },
          "end": { "line": 0, "character": 29 }
        },
        "severity": 1,
        "code": "no-cache-npm",
        "source": "deno",
        "message": "Uncached or missing npm package: \"chalk\".",
        "data": { "specifier": "npm:chalk" }
      }],
      "command": {
        "title": "",
        "command": "deno.cache",
        "arguments": [["npm:chalk"]]
      }
    }])
  );
  client.shutdown();
}

#[test]
fn lsp_code_actions_imports() {
  let context = TestContextBuilder::new().use_temp_cwd().build();
  let mut client = context.new_lsp_command().build();
  client.initialize_default();
  client.did_open(json!({
      "textDocument": {
        "uri": "file:///a/file00.ts",
        "languageId": "typescript",
        "version": 1,
        "text": r#"export interface MallardDuckConfigOptions extends DuckConfigOptions {
  kind: "mallard";
}

export class MallardDuckConfig extends DuckConfig {
  constructor(options: MallardDuckConfigOptions) {
    super(options);
  }
}
"#
      }
    }));
  client.did_open(json!({
    "textDocument": {
      "uri": "file:///a/file01.ts",
      "languageId": "typescript",
      "version": 1,
      "text": r#"import { DuckConfigOptions } from "./file02.ts";

export class DuckConfig {
  readonly kind;
  constructor(options: DuckConfigOptions) {
    this.kind = options.kind;
  }
}
"#
    }
  }));
  client.did_open(json!({
    "textDocument": {
      "uri": "file:///a/file02.ts",
      "languageId": "typescript",
      "version": 1,
      "text": r#"export interface DuckConfigOptions {
  kind: string;
  quacks: boolean;
}
"#
    }
  }));

  let res = client.write_request(
    "textDocument/codeAction",
    json!({
      "textDocument": {
        "uri": "file:///a/file00.ts"
      },
      "range": {
        "start": { "line": 0, "character": 0 },
        "end": { "line": 6, "character": 0 }
      },
      "context": {
        "diagnostics": [{
          "range": {
            "start": { "line": 0, "character": 50 },
            "end": { "line": 0, "character": 67 }
          },
          "severity": 1,
          "code": 2304,
          "source": "deno-ts",
          "message": "Cannot find name 'DuckConfigOptions'."
        }, {
          "range": {
            "start": { "line": 4, "character": 39 },
            "end": { "line": 4, "character": 49 }
          },
          "severity": 1,
          "code": 2304,
          "source": "deno-ts",
          "message": "Cannot find name 'DuckConfig'."
        }],
        "only": ["quickfix"]
      }
    }),
  );
  assert_eq!(
    res,
    json!([{
      "title": "Add import from \"./file02.ts\"",
      "kind": "quickfix",
      "diagnostics": [{
        "range": {
          "start": { "line": 0, "character": 50 },
          "end": { "line": 0, "character": 67 }
        },
        "severity": 1,
        "code": 2304,
        "source": "deno-ts",
        "message": "Cannot find name 'DuckConfigOptions'."
      }],
      "edit": {
        "documentChanges": [{
          "textDocument": {
            "uri": "file:///a/file00.ts",
            "version": 1
          },
          "edits": [{
            "range": {
              "start": { "line": 0, "character": 0 },
              "end": { "line": 0, "character": 0 }
            },
            "newText": "import { DuckConfigOptions } from \"./file02.ts\";\n\n"
          }]
        }]
      }
    }, {
      "title": "Add import from \"./file01.ts\"",
      "kind": "quickfix",
      "diagnostics": [{
        "range": {
          "start": { "line": 4, "character": 39 },
          "end": { "line": 4, "character": 49 }
        },
        "severity": 1,
        "code": 2304,
        "source": "deno-ts",
        "message": "Cannot find name 'DuckConfig'."
      }],
      "edit": {
        "documentChanges": [{
          "textDocument": {
            "uri": "file:///a/file00.ts",
            "version": 1
          },
          "edits": [{
            "range": {
              "start": { "line": 0, "character": 0 },
              "end": { "line": 0, "character": 0 }
            },
            "newText": "import { DuckConfig } from \"./file01.ts\";\n\n"
          }]
        }]
      }
    }, {
      "title": "Add all missing imports",
      "kind": "quickfix",
      "diagnostics": [{
        "range": {
          "start": { "line": 0, "character": 50 },
          "end": { "line": 0, "character": 67 }
        },
        "severity": 1,
        "code": 2304,
        "source": "deno-ts",
        "message": "Cannot find name 'DuckConfigOptions'."
      }],
      "data": {
        "specifier": "file:///a/file00.ts",
        "fixId": "fixMissingImport"
      }
    }])
  );
  let res = client.write_request(
    "codeAction/resolve",
    json!({
      "title": "Add all missing imports",
      "kind": "quickfix",
      "diagnostics": [{
        "range": {
          "start": { "line": 0, "character": 50 },
          "end": { "line": 0, "character": 67 }
        },
        "severity": 1,
        "code": 2304,
        "source": "deno-ts",
        "message": "Cannot find name 'DuckConfigOptions'."
      }, {
        "range": {
          "start": { "line": 4, "character": 39 },
          "end": { "line": 4, "character": 49 }
        },
        "severity": 1,
        "code": 2304,
        "source": "deno-ts",
        "message": "Cannot find name 'DuckConfig'."
      }],
      "data": {
        "specifier": "file:///a/file00.ts",
        "fixId": "fixMissingImport"
      }
    }),
  );
  assert_eq!(
    res,
    json!({
      "title": "Add all missing imports",
      "kind": "quickfix",
      "diagnostics": [{
        "range": {
          "start": { "line": 0, "character": 50 },
          "end": { "line": 0, "character": 67 }
        },
        "severity": 1,
        "code": 2304,
        "source": "deno-ts",
        "message": "Cannot find name 'DuckConfigOptions'."
      }, {
        "range": {
          "start": { "line": 4, "character": 39 },
          "end": { "line": 4, "character": 49 }
        },
        "severity": 1,
        "code": 2304,
        "source": "deno-ts",
        "message": "Cannot find name 'DuckConfig'."
      }],
      "edit": {
        "documentChanges": [{
          "textDocument": {
            "uri": "file:///a/file00.ts",
            "version": 1
          },
          "edits": [{
            "range": {
              "start": { "line": 0, "character": 0 },
              "end": { "line": 0, "character": 0 }
            },
            "newText": "import { DuckConfig } from \"./file01.ts\";\nimport { DuckConfigOptions } from \"./file02.ts\";\n\n"
          }]
        }]
      },
      "data": {
        "specifier": "file:///a/file00.ts",
        "fixId": "fixMissingImport"
      }
    })
  );

  client.shutdown();
}

#[test]
fn lsp_code_actions_refactor() {
  let context = TestContextBuilder::new().use_temp_cwd().build();
  let mut client = context.new_lsp_command().build();
  client.initialize_default();
  client.did_open(json!({
    "textDocument": {
      "uri": "file:///a/file.ts",
      "languageId": "typescript",
      "version": 1,
      "text": "var x: { a?: number; b?: string } = {};\n"
    }
  }));
  let res = client.write_request(
    "textDocument/codeAction",
    json!({
      "textDocument": {
        "uri": "file:///a/file.ts"
      },
      "range": {
        "start": { "line": 0, "character": 0 },
        "end": { "line": 1, "character": 0 }
      },
      "context": {
        "diagnostics": [],
        "only": ["refactor"]
      }
    }),
  );
  assert_eq!(
    res,
    json!([{
      "title": "Move to a new file",
      "kind": "refactor.move.newFile",
      "isPreferred": false,
      "data": {
        "specifier": "file:///a/file.ts",
        "range": {
          "start": { "line": 0, "character": 0 },
          "end": { "line": 1, "character": 0 }
        },
        "refactorName": "Move to a new file",
        "actionName": "Move to a new file"
      }
    }, {
      "title": "Extract to function in module scope",
      "kind": "refactor.extract.function",
      "isPreferred": false,
      "data": {
        "specifier": "file:///a/file.ts",
        "range": {
          "start": { "line": 0, "character": 0 },
          "end": { "line": 1, "character": 0 }
        },
        "refactorName": "Extract Symbol",
        "actionName": "function_scope_0"
      }
    }, {
      "title": "Extract to constant in enclosing scope",
      "kind": "refactor.extract.constant",
      "isPreferred": false,
      "data": {
        "specifier": "file:///a/file.ts",
        "range": {
          "start": { "line": 0, "character": 0 },
          "end": { "line": 1, "character": 0 }
        },
        "refactorName": "Extract Symbol",
        "actionName": "constant_scope_0"
      }
    }, {
      "title": "Convert default export to named export",
      "kind": "refactor.rewrite.export.named",
      "isPreferred": false,
      "disabled": {
        "reason": "This file already has a default export"
      },
      "data": {
        "specifier": "file:///a/file.ts",
        "range": {
          "start": { "line": 0, "character": 0 },
          "end": { "line": 1, "character": 0 }
        },
        "refactorName": "Convert export",
        "actionName": "Convert default export to named export"
      }
    }, {
      "title": "Convert named export to default export",
      "kind": "refactor.rewrite.export.default",
      "isPreferred": false,
      "disabled": {
        "reason": "This file already has a default export"
      },
      "data": {
        "specifier": "file:///a/file.ts",
        "range": {
          "start": { "line": 0, "character": 0 },
          "end": { "line": 1, "character": 0 }
        },
        "refactorName": "Convert export",
        "actionName": "Convert named export to default export"
      }
    }, {
      "title": "Convert namespace import to named imports",
      "kind": "refactor.rewrite.import.named",
      "isPreferred": false,
      "disabled": {
        "reason": "Selection is not an import declaration."
      },
      "data": {
        "specifier": "file:///a/file.ts",
        "range": {
          "start": { "line": 0, "character": 0 },
          "end": { "line": 1, "character": 0 }
        },
        "refactorName": "Convert import",
        "actionName": "Convert namespace import to named imports"
      }
    }, {
      "title": "Convert named imports to default import",
      "kind": "refactor.rewrite.import.default",
      "isPreferred": false,
      "disabled": {
        "reason": "Selection is not an import declaration."
      },
      "data": {
        "specifier": "file:///a/file.ts",
        "range": {
          "start": { "line": 0, "character": 0 },
          "end": { "line": 1, "character": 0 }
        },
        "refactorName": "Convert import",
        "actionName": "Convert named imports to default import"
      }
    }, {
      "title": "Convert named imports to namespace import",
      "kind": "refactor.rewrite.import.namespace",
      "isPreferred": false,
      "disabled": {
        "reason": "Selection is not an import declaration."
      },
      "data": {
        "specifier": "file:///a/file.ts",
        "range": {
          "start": { "line": 0, "character": 0 },
          "end": { "line": 1, "character": 0 }
        },
        "refactorName": "Convert import",
        "actionName": "Convert named imports to namespace import"
      }
    }])
  );
  let res = client.write_request(
    "codeAction/resolve",
    json!({
      "title": "Extract to interface",
      "kind": "refactor.extract.interface",
      "isPreferred": true,
      "data": {
        "specifier": "file:///a/file.ts",
        "range": {
          "start": { "line": 0, "character": 7 },
          "end": { "line": 0, "character": 33 }
        },
        "refactorName": "Extract type",
        "actionName": "Extract to interface"
      }
    }),
  );
  assert_eq!(
    res,
    json!({
      "title": "Extract to interface",
      "kind": "refactor.extract.interface",
      "edit": {
        "documentChanges": [{
          "textDocument": {
            "uri": "file:///a/file.ts",
            "version": 1
          },
          "edits": [{
            "range": {
              "start": { "line": 0, "character": 0 },
              "end": { "line": 0, "character": 0 }
            },
            "newText": "interface NewType {\n  a?: number;\n  b?: string;\n}\n\n"
          }, {
            "range": {
              "start": { "line": 0, "character": 7 },
              "end": { "line": 0, "character": 33 }
            },
            "newText": "NewType"
          }]
        }]
      },
      "isPreferred": true,
      "data": {
        "specifier": "file:///a/file.ts",
        "range": {
          "start": { "line": 0, "character": 7 },
          "end": { "line": 0, "character": 33 }
        },
        "refactorName": "Extract type",
        "actionName": "Extract to interface"
      }
    })
  );
  client.shutdown();
}

#[test]
fn lsp_code_actions_refactor_no_disabled_support() {
  let context = TestContextBuilder::new().use_temp_cwd().build();
  let mut client = context.new_lsp_command().build();
  client.initialize(|builder| {
    builder.with_capabilities(|c| {
      let doc = c.text_document.as_mut().unwrap();
      let code_action = doc.code_action.as_mut().unwrap();
      code_action.disabled_support = Some(false);
    });
  });
  client.did_open(
    json!({
      "textDocument": {
        "uri": "file:///a/file.ts",
        "languageId": "typescript",
        "version": 1,
        "text": "interface A {\n  a: string;\n}\n\ninterface B {\n  b: string;\n}\n\nclass AB implements A, B {\n  a = \"a\";\n  b = \"b\";\n}\n\nnew AB().a;\n"
      }
    }),
  );
  let res = client.write_request(
    "textDocument/codeAction",
    json!({
      "textDocument": {
        "uri": "file:///a/file.ts"
      },
      "range": {
        "start": { "line": 0, "character": 0 },
        "end": { "line": 14, "character": 0 }
      },
      "context": {
        "diagnostics": [],
        "only": ["refactor"]
      }
    }),
  );
  assert_eq!(
    res,
    json!([{
      "title": "Move to a new file",
      "kind": "refactor.move.newFile",
      "isPreferred": false,
      "data": {
        "specifier": "file:///a/file.ts",
        "range": {
          "start": { "line": 0, "character": 0 },
          "end": { "line": 14, "character": 0 }
        },
        "refactorName": "Move to a new file",
        "actionName": "Move to a new file"
      }
    }, {
      "title": "Extract to function in module scope",
      "kind": "refactor.extract.function",
      "isPreferred": false,
      "data": {
        "specifier": "file:///a/file.ts",
        "range": {
          "start": { "line": 0, "character": 0 },
          "end": { "line": 14, "character": 0 }
        },
        "refactorName": "Extract Symbol",
        "actionName": "function_scope_0"
      }
    }])
  );
  client.shutdown();
}

#[test]
fn lsp_code_actions_deadlock() {
  let context = TestContextBuilder::new().use_temp_cwd().build();
  let mut client = context.new_lsp_command().build();
  client.initialize_default();
  let large_file_text =
    fs::read_to_string(testdata_path().join("lsp").join("large_file.txt"))
      .unwrap();
  client.did_open_raw(json!({
    "textDocument": {
      "uri": "file:///a/file.ts",
      "languageId": "javascript",
      "version": 1,
      "text": large_file_text,
    }
  }));
  client.handle_configuration_request(json!([{ "enable": true }]));
  client.write_request(
    "textDocument/semanticTokens/full",
    json!({
      "textDocument": {
        "uri": "file:///a/file.ts"
      }
    }),
  );
  client.read_diagnostics();
  client.write_notification(
    "textDocument/didChange",
    json!({
      "textDocument": {
        "uri": "file:///a/file.ts",
        "version": 2
      },
      "contentChanges": [
        {
          "range": {
            "start": { "line": 444, "character": 11 },
            "end": { "line": 444, "character": 14 }
          },
          "text": "+++"
        }
      ]
    }),
  );
  client.write_notification(
    "textDocument/didChange",
    json!({
      "textDocument": {
        "uri": "file:///a/file.ts",
        "version": 2
      },
      "contentChanges": [
        {
          "range": {
            "start": { "line": 445, "character": 4 },
            "end": { "line": 445, "character": 4 }
          },
          "text": "// "
        }
      ]
    }),
  );
  client.write_notification(
    "textDocument/didChange",
    json!({
      "textDocument": {
        "uri": "file:///a/file.ts",
        "version": 2
      },
      "contentChanges": [
        {
          "range": {
            "start": { "line": 477, "character": 4 },
            "end": { "line": 477, "character": 9 }
          },
          "text": "error"
        }
      ]
    }),
  );
  // diagnostics only trigger after changes have elapsed in a separate thread,
  // so we need to delay the next messages a little bit to attempt to create a
  // potential for a deadlock with the codeAction
  std::thread::sleep(std::time::Duration::from_millis(50));
  client.write_request(
    "textDocument/hover",
    json!({
      "textDocument": {
        "uri": "file:///a/file.ts",
      },
      "position": { "line": 609, "character": 33, }
    }),
  );
  client.write_request(
    "textDocument/codeAction",
    json!({
      "textDocument": {
        "uri": "file:///a/file.ts"
      },
      "range": {
        "start": { "line": 441, "character": 33 },
        "end": { "line": 441, "character": 42 }
      },
      "context": {
        "diagnostics": [{
          "range": {
            "start": { "line": 441, "character": 33 },
            "end": { "line": 441, "character": 42 }
          },
          "severity": 1,
          "code": 7031,
          "source": "deno-ts",
          "message": "Binding element 'debugFlag' implicitly has an 'any' type."
        }],
        "only": [ "quickfix" ]
      }
    }),
  );

  client.read_diagnostics();

  client.shutdown();
}

#[test]
fn lsp_completions() {
  let context = TestContextBuilder::new().use_temp_cwd().build();
  let mut client = context.new_lsp_command().build();
  client.initialize_default();
  client.did_open(json!({
    "textDocument": {
      "uri": "file:///a/file.ts",
      "languageId": "typescript",
      "version": 1,
      "text": "Deno."
    }
  }));

  let list = client.get_completion_list(
    "file:///a/file.ts",
    (0, 5),
    json!({
      "triggerKind": 2,
      "triggerCharacter": "."
    }),
  );
  assert!(!list.is_incomplete);
  assert!(list.items.len() > 90);

  let res = client.write_request(
    "completionItem/resolve",
    json!({
      "label": "build",
      "kind": 6,
      "sortText": "1",
      "insertTextFormat": 1,
      "data": {
        "tsc": {
          "specifier": "file:///a/file.ts",
          "position": 5,
          "name": "build",
          "useCodeSnippet": false
        }
      }
    }),
  );
  assert_eq!(
    res,
    json!({
      "label": "build",
      "kind": 6,
      "detail": "const Deno.build: {\n    target: string;\n    arch: \"x86_64\" | \"aarch64\";\n    os: \"darwin\" | \"linux\" | \"windows\" | \"freebsd\" | \"netbsd\" | \"aix\" | \"solaris\" | \"illumos\";\n    vendor: string;\n    env?: string | undefined;\n}",
      "documentation": {
        "kind": "markdown",
        "value": "Information related to the build of the current Deno runtime.\n\nUsers are discouraged from code branching based on this information, as\nassumptions about what is available in what build environment might change\nover time. Developers should specifically sniff out the features they\nintend to use.\n\nThe intended use for the information is for logging and debugging purposes.\n\n*@category* - Runtime Environment"
      },
      "sortText": "1",
      "insertTextFormat": 1
    })
  );
  client.shutdown();
}

#[test]
fn lsp_completions_private_fields() {
  let context = TestContextBuilder::new().use_temp_cwd().build();
  let mut client = context.new_lsp_command().build();
  client.initialize_default();
  client.did_open(json!({
    "textDocument": {
      "uri": "file:///a/file.ts",
      "languageId": "typescript",
      "version": 1,
      "text": r#"class Foo { #myProperty = "value"; constructor() { this.# } }"#
    }
  }));
  let list = client.get_completion_list(
    "file:///a/file.ts",
    (0, 57),
    json!({ "triggerKind": 1 }),
  );
  assert_eq!(list.items.len(), 1);
  let item = &list.items[0];
  assert_eq!(item.label, "#myProperty");
  assert!(!list.is_incomplete);
  client.shutdown();
}

#[test]
fn lsp_completions_optional() {
  let context = TestContextBuilder::new().use_temp_cwd().build();
  let mut client = context.new_lsp_command().build();
  client.initialize_default();
  client.did_open(
    json!({
      "textDocument": {
        "uri": "file:///a/file.ts",
        "languageId": "typescript",
        "version": 1,
        "text": "interface A {\n  b?: string;\n}\n\nconst o: A = {};\n\nfunction c(s: string) {}\n\nc(o.)"
      }
    }),
  );
  let res = client.get_completion(
    "file:///a/file.ts",
    (8, 4),
    json!({
      "triggerKind": 2,
      "triggerCharacter": "."
    }),
  );
  assert_eq!(
    json!(res),
    json!({
      "isIncomplete": false,
      "items": [
        {
          "label": "b?",
          "kind": 5,
          "sortText": "11",
          "filterText": "b",
          "insertText": "b",
          "commitCharacters": [".", ",", ";", "("],
          "data": {
            "tsc": {
              "specifier": "file:///a/file.ts",
              "position": 79,
              "name": "b",
              "useCodeSnippet": false
            }
          }
        }
      ]
    })
  );
  let res = client.write_request(
    "completionItem/resolve",
    json!({
      "label": "b?",
      "kind": 5,
      "sortText": "1",
      "filterText": "b",
      "insertText": "b",
      "data": {
        "tsc": {
          "specifier": "file:///a/file.ts",
          "position": 79,
          "name": "b",
          "useCodeSnippet": false
        }
      }
    }),
  );
  assert_eq!(
    res,
    json!({
      "label": "b?",
      "kind": 5,
      "detail": "(property) A.b?: string | undefined",
      "documentation": {
        "kind": "markdown",
        "value": ""
      },
      "sortText": "1",
      "filterText": "b",
      "insertText": "b"
    })
  );
  client.shutdown();
}

#[test]
fn lsp_completions_auto_import() {
  let context = TestContextBuilder::new().use_temp_cwd().build();
  let mut client = context.new_lsp_command().build();
  client.initialize_default();
  client.did_open(json!({
    "textDocument": {
      "uri": "file:///a/b.ts",
      "languageId": "typescript",
      "version": 1,
      "text": "export const foo = \"foo\";\n",
    }
  }));
  client.did_open(json!({
    "textDocument": {
      "uri": "file:///a/file.ts",
      "languageId": "typescript",
      "version": 1,
      "text": "export {};\n\n",
    }
  }));
  let list = client.get_completion_list(
    "file:///a/file.ts",
    (2, 0),
    json!({ "triggerKind": 1 }),
  );
  assert!(!list.is_incomplete);
  let item = list.items.iter().find(|item| item.label == "foo");
  if item.is_none() {
    panic!("completions items missing 'foo' symbol");
  }

  let req = json!({
    "label": "foo",
    "kind": 6,
    "sortText": "￿16",
    "commitCharacters": [
      ".",
      ",",
      ";",
      "("
    ],
    "data": {
      "tsc": {
        "specifier": "file:///a/file.ts",
        "position": 12,
        "name": "foo",
        "source": "./b.ts",
        "data": {
          "exportName": "foo",
<<<<<<< HEAD
          "exportMapKey": "foo|6844|file:///a/b",
=======
          "exportMapKey": "foo|6812|file:///a/b",
>>>>>>> 42991017
          "moduleSpecifier": "./b.ts",
          "fileName": "file:///a/b.ts"
        },
        "useCodeSnippet": false
      }
    }
  });
  assert_eq!(serde_json::to_value(item.unwrap()).unwrap(), req);

  let res = client.write_request("completionItem/resolve", req);
  assert_eq!(
    res,
    json!({
      "label": "foo",
      "kind": 6,
      "detail": "const foo: \"foo\"",
      "documentation": {
        "kind": "markdown",
        "value": ""
      },
      "sortText": "￿16",
      "additionalTextEdits": [
        {
          "range": {
            "start": { "line": 0, "character": 0 },
            "end": { "line": 0, "character": 0 }
          },
          "newText": "import { foo } from \"./b.ts\";\n\n"
        }
      ]
    })
  );
}

#[test]
fn lsp_completions_snippet() {
  let context = TestContextBuilder::new().use_temp_cwd().build();
  let mut client = context.new_lsp_command().build();
  client.initialize_default();
  client.did_open(
    json!({
      "textDocument": {
        "uri": "file:///a/a.tsx",
        "languageId": "typescriptreact",
        "version": 1,
        "text": "function A({ type }: { type: string }) {\n  return type;\n}\n\nfunction B() {\n  return <A t\n}",
      }
    }),
  );
  let list = client.get_completion_list(
    "file:///a/a.tsx",
    (5, 13),
    json!({ "triggerKind": 1 }),
  );
  assert!(!list.is_incomplete);
  assert_eq!(
    json!(list),
    json!({
      "isIncomplete": false,
      "items": [
        {
          "label": "type",
          "kind": 5,
          "sortText": "11",
          "filterText": "type=\"$1\"",
          "insertText": "type=\"$1\"",
          "insertTextFormat": 2,
          "commitCharacters": [
            ".",
            ",",
            ";",
            "("
          ],
          "data": {
            "tsc": {
              "specifier": "file:///a/a.tsx",
              "position": 87,
              "name": "type",
              "useCodeSnippet": false
            }
          }
        }
      ]
    })
  );

  let res = client.write_request(
    "completionItem/resolve",
    json!({
      "label": "type",
      "kind": 5,
      "sortText": "11",
      "filterText": "type=\"$1\"",
      "insertText": "type=\"$1\"",
      "insertTextFormat": 2,
      "commitCharacters": [
        ".",
        ",",
        ";",
        "("
      ],
      "data": {
        "tsc": {
          "specifier": "file:///a/a.tsx",
          "position": 87,
          "name": "type",
          "useCodeSnippet": false
        }
      }
    }),
  );
  assert_eq!(
    res,
    json!({
      "label": "type",
      "kind": 5,
      "detail": "(property) type: string",
      "documentation": {
        "kind": "markdown",
        "value": ""
      },
      "sortText": "11",
      "filterText": "type=\"$1\"",
      "insertText": "type=\"$1\"",
      "insertTextFormat": 2
    })
  );
}

#[test]
fn lsp_completions_no_snippet() {
  let context = TestContextBuilder::new().use_temp_cwd().build();
  let mut client = context.new_lsp_command().build();
  client.initialize(|builder| {
    builder.with_capabilities(|c| {
      let doc = c.text_document.as_mut().unwrap();
      doc.completion = None;
    });
  });
  client.did_open(
    json!({
      "textDocument": {
        "uri": "file:///a/a.tsx",
        "languageId": "typescriptreact",
        "version": 1,
        "text": "function A({ type }: { type: string }) {\n  return type;\n}\n\nfunction B() {\n  return <A t\n}",
      }
    }),
  );
  let list = client.get_completion_list(
    "file:///a/a.tsx",
    (5, 13),
    json!({ "triggerKind": 1 }),
  );
  assert!(!list.is_incomplete);
  assert_eq!(
    json!(list),
    json!({
      "isIncomplete": false,
      "items": [
        {
          "label": "type",
          "kind": 5,
          "sortText": "11",
          "commitCharacters": [
            ".",
            ",",
            ";",
            "("
          ],
          "data": {
            "tsc": {
              "specifier": "file:///a/a.tsx",
              "position": 87,
              "name": "type",
              "useCodeSnippet": false
            }
          }
        }
      ]
    })
  );
}

#[test]
fn lsp_completions_npm() {
  let context = TestContextBuilder::new()
    .use_http_server()
    .use_temp_cwd()
    .build();
  let mut client = context.new_lsp_command().build();
  client.initialize_default();
  client.did_open(
    json!({
      "textDocument": {
        "uri": "file:///a/file.ts",
        "languageId": "typescript",
        "version": 1,
        "text": "import cjsDefault from 'npm:@denotest/cjs-default-export';import chalk from 'npm:chalk';\n\n",
      }
    }),
  );
  client.write_request(
    "deno/cache",
    json!({
      "referrer": {
        "uri": "file:///a/file.ts",
      },
      "uris": [
        {
          "uri": "npm:@denotest/cjs-default-export",
        }, {
          "uri": "npm:chalk",
        }
      ]
    }),
  );

  // check importing a cjs default import
  client.write_notification(
    "textDocument/didChange",
    json!({
      "textDocument": {
        "uri": "file:///a/file.ts",
        "version": 2
      },
      "contentChanges": [
        {
          "range": {
            "start": { "line": 2, "character": 0 },
            "end": { "line": 2, "character": 0 }
          },
          "text": "cjsDefault."
        }
      ]
    }),
  );
  client.read_diagnostics();

  let list = client.get_completion_list(
    "file:///a/file.ts",
    (2, 11),
    json!({
      "triggerKind": 2,
      "triggerCharacter": "."
    }),
  );
  assert!(!list.is_incomplete);
  assert_eq!(list.items.len(), 3);
  assert!(list.items.iter().any(|i| i.label == "default"));
  assert!(list.items.iter().any(|i| i.label == "MyClass"));

  let res = client.write_request(
    "completionItem/resolve",
    json!({
      "label": "MyClass",
      "kind": 6,
      "sortText": "1",
      "insertTextFormat": 1,
      "data": {
        "tsc": {
          "specifier": "file:///a/file.ts",
          "position": 69,
          "name": "MyClass",
          "useCodeSnippet": false
        }
      }
    }),
  );
  assert_eq!(
    res,
    json!({
      "label": "MyClass",
      "kind": 6,
      "sortText": "1",
      "insertTextFormat": 1,
      "data": {
        "tsc": {
          "specifier": "file:///a/file.ts",
          "position": 69,
          "name": "MyClass",
          "useCodeSnippet": false
        }
      }
    })
  );

  // now check chalk, which is esm
  client.write_notification(
    "textDocument/didChange",
    json!({
      "textDocument": {
        "uri": "file:///a/file.ts",
        "version": 3
      },
      "contentChanges": [
        {
          "range": {
            "start": { "line": 2, "character": 0 },
            "end": { "line": 2, "character": 11 }
          },
          "text": "chalk."
        }
      ]
    }),
  );
  client.read_diagnostics();

  let list = client.get_completion_list(
    "file:///a/file.ts",
    (2, 6),
    json!({
      "triggerKind": 2,
      "triggerCharacter": "."
    }),
  );
  assert!(!list.is_incomplete);
  assert!(list.items.iter().any(|i| i.label == "green"));
  assert!(list.items.iter().any(|i| i.label == "red"));

  client.shutdown();
}

#[test]
fn lsp_npm_specifier_unopened_file() {
  let context = TestContextBuilder::new()
    .use_http_server()
    .use_temp_cwd()
    .build();
  let mut client = context.new_lsp_command().build();
  client.initialize_default();

  // create other.ts, which re-exports an npm specifier
  client.deno_dir().write(
    "other.ts",
    "export { default as chalk } from 'npm:chalk@5';",
  );

  // cache the other.ts file to the DENO_DIR
  let deno = deno_cmd_with_deno_dir(client.deno_dir())
    .current_dir(client.deno_dir().path())
    .arg("cache")
    .arg("--quiet")
    .arg("other.ts")
    .envs(env_vars_for_npm_tests())
    .stdout(Stdio::piped())
    .stderr(Stdio::piped())
    .spawn()
    .unwrap();
  let output = deno.wait_with_output().unwrap();
  assert!(output.status.success());
  assert_eq!(output.status.code(), Some(0));

  let stdout = String::from_utf8(output.stdout).unwrap();
  assert!(stdout.is_empty());
  let stderr = String::from_utf8(output.stderr).unwrap();
  assert!(stderr.is_empty());

  // open main.ts, which imports other.ts (unopened)
  let main_url =
    ModuleSpecifier::from_file_path(client.deno_dir().path().join("main.ts"))
      .unwrap();
  client.did_open(json!({
    "textDocument": {
      "uri": main_url,
      "languageId": "typescript",
      "version": 1,
      "text": "import { chalk } from './other.ts';\n\n",
    }
  }));

  client.write_notification(
    "textDocument/didChange",
    json!({
      "textDocument": {
        "uri": main_url,
        "version": 2
      },
      "contentChanges": [
        {
          "range": {
            "start": { "line": 2, "character": 0 },
            "end": { "line": 2, "character": 0 }
          },
          "text": "chalk."
        }
      ]
    }),
  );
  client.read_diagnostics();

  // now ensure completions work
  let list = client.get_completion_list(
    main_url,
    (2, 6),
    json!({
      "triggerKind": 2,
      "triggerCharacter": "."
    }),
  );
  assert!(!list.is_incomplete);
  assert_eq!(list.items.len(), 63);
  assert!(list.items.iter().any(|i| i.label == "ansi256"));
}

#[test]
fn lsp_completions_node_specifier() {
  let context = TestContextBuilder::new()
    .use_http_server()
    .use_temp_cwd()
    .build();
  let mut client = context.new_lsp_command().build();
  client.initialize_default();
  let diagnostics = client.did_open(json!({
    "textDocument": {
      "uri": "file:///a/file.ts",
      "languageId": "typescript",
      "version": 1,
      "text": "import fs from 'node:non-existent';\n\n",
    }
  }));

  let non_existent_diagnostics = diagnostics
    .messages_with_file_and_source("file:///a/file.ts", "deno")
    .diagnostics
    .into_iter()
    .filter(|d| {
      d.code == Some(lsp::NumberOrString::String("resolver-error".to_string()))
    })
    .collect::<Vec<_>>();
  assert_eq!(
    json!(non_existent_diagnostics),
    json!([
      {
        "range": {
          "start": { "line": 0, "character": 15 },
          "end": { "line": 0, "character": 34 },
        },
        "severity": 1,
        "code": "resolver-error",
        "source": "deno",
        "message": "Unknown Node built-in module: non-existent"
      }
    ])
  );

  // update to have fs import
  client.write_notification(
    "textDocument/didChange",
    json!({
      "textDocument": {
        "uri": "file:///a/file.ts",
        "version": 2
      },
      "contentChanges": [
        {
          "range": {
            "start": { "line": 0, "character": 16 },
            "end": { "line": 0, "character": 33 },
          },
          "text": "fs"
        }
      ]
    }),
  );
  let diagnostics = client.read_diagnostics();
  let diagnostics = diagnostics
    .messages_with_file_and_source("file:///a/file.ts", "deno")
    .diagnostics
    .into_iter()
    .filter(|d| {
      d.code
        == Some(lsp::NumberOrString::String(
          "import-node-prefix-missing".to_string(),
        ))
    })
    .collect::<Vec<_>>();

  // get the quick fixes
  let res = client.write_request(
    "textDocument/codeAction",
    json!({
      "textDocument": {
        "uri": "file:///a/file.ts"
      },
      "range": {
        "start": { "line": 0, "character": 16 },
        "end": { "line": 0, "character": 18 },
      },
      "context": {
        "diagnostics": json!(diagnostics),
        "only": ["quickfix"]
      }
    }),
  );
  assert_eq!(
    res,
    json!([{
      "title": "Update specifier to node:fs",
      "kind": "quickfix",
      "diagnostics": [
        {
          "range": {
            "start": { "line": 0, "character": 15 },
            "end": { "line": 0, "character": 19 }
          },
          "severity": 1,
          "code": "import-node-prefix-missing",
          "source": "deno",
          "message": "Relative import path \"fs\" not prefixed with / or ./ or ../\nIf you want to use a built-in Node module, add a \"node:\" prefix (ex. \"node:fs\").",
          "data": {
            "specifier": "fs"
          },
        }
      ],
      "edit": {
        "changes": {
          "file:///a/file.ts": [
            {
              "range": {
                "start": { "line": 0, "character": 15 },
                "end": { "line": 0, "character": 19 }
              },
              "newText": "\"node:fs\""
            }
          ]
        }
      }
    }])
  );

  // update to have node:fs import
  client.write_notification(
    "textDocument/didChange",
    json!({
      "textDocument": {
        "uri": "file:///a/file.ts",
        "version": 3,
      },
      "contentChanges": [
        {
          "range": {
            "start": { "line": 0, "character": 15 },
            "end": { "line": 0, "character": 19 },
          },
          "text": "\"node:fs\"",
        }
      ]
    }),
  );

  let diagnostics = client.read_diagnostics();
  let cache_diagnostics = diagnostics
    .messages_with_file_and_source("file:///a/file.ts", "deno")
    .diagnostics
    .into_iter()
    .filter(|d| {
      d.code == Some(lsp::NumberOrString::String("no-cache-npm".to_string()))
    })
    .collect::<Vec<_>>();

  assert_eq!(
    json!(cache_diagnostics),
    json!([
      {
        "range": {
          "start": { "line": 0, "character": 15 },
          "end": { "line": 0, "character": 24 }
        },
        "data": {
          "specifier": "npm:@types/node",
        },
        "severity": 1,
        "code": "no-cache-npm",
        "source": "deno",
        "message": "Uncached or missing npm package: \"@types/node\"."
      }
    ])
  );

  client.write_request(
    "deno/cache",
    json!({
      "referrer": {
        "uri": "file:///a/file.ts",
      },
      "uris": [
        {
          "uri": "npm:@types/node",
        }
      ]
    }),
  );

  client.write_notification(
    "textDocument/didChange",
    json!({
      "textDocument": {
        "uri": "file:///a/file.ts",
        "version": 4
      },
      "contentChanges": [
        {
          "range": {
            "start": { "line": 2, "character": 0 },
            "end": { "line": 2, "character": 0 }
          },
          "text": "fs."
        }
      ]
    }),
  );
  client.read_diagnostics();

  let list = client.get_completion_list(
    "file:///a/file.ts",
    (2, 3),
    json!({
      "triggerKind": 2,
      "triggerCharacter": "."
    }),
  );
  assert!(!list.is_incomplete);
  assert!(list.items.iter().any(|i| i.label == "writeFile"));
  assert!(list.items.iter().any(|i| i.label == "writeFileSync"));

  client.shutdown();
}

#[test]
fn lsp_completions_registry() {
  let context = TestContextBuilder::new()
    .use_http_server()
    .use_temp_cwd()
    .build();
  let mut client = context.new_lsp_command().build();
  client.initialize(|builder| {
    builder.add_test_server_suggestions();
  });
  client.did_open(json!({
    "textDocument": {
      "uri": "file:///a/file.ts",
      "languageId": "typescript",
      "version": 1,
      "text": "import * as a from \"http://localhost:4545/x/a@\""
    }
  }));
  let list = client.get_completion_list(
    "file:///a/file.ts",
    (0, 46),
    json!({
      "triggerKind": 2,
      "triggerCharacter": "@"
    }),
  );
  assert!(!list.is_incomplete);
  assert_eq!(list.items.len(), 3);

  let res = client.write_request(
    "completionItem/resolve",
    json!({
      "label": "v2.0.0",
      "kind": 19,
      "detail": "(version)",
      "sortText": "0000000003",
      "filterText": "http://localhost:4545/x/a@v2.0.0",
      "textEdit": {
        "range": {
          "start": { "line": 0, "character": 20 },
          "end": { "line": 0, "character": 46 }
        },
        "newText": "http://localhost:4545/x/a@v2.0.0"
      }
    }),
  );
  assert_eq!(
    res,
    json!({
      "label": "v2.0.0",
      "kind": 19,
      "detail": "(version)",
      "sortText": "0000000003",
      "filterText": "http://localhost:4545/x/a@v2.0.0",
      "textEdit": {
        "range": {
          "start": { "line": 0, "character": 20 },
          "end": { "line": 0, "character": 46 }
        },
        "newText": "http://localhost:4545/x/a@v2.0.0"
      }
    })
  );
  client.shutdown();
}

#[test]
fn lsp_completions_registry_empty() {
  let context = TestContextBuilder::new()
    .use_http_server()
    .use_temp_cwd()
    .build();
  let mut client = context.new_lsp_command().build();
  client.initialize(|builder| {
    builder.add_test_server_suggestions();
  });
  client.did_open(json!({
    "textDocument": {
      "uri": "file:///a/file.ts",
      "languageId": "typescript",
      "version": 1,
      "text": "import * as a from \"\""
    }
  }));
  let res = client.get_completion(
    "file:///a/file.ts",
    (0, 20),
    json!({
      "triggerKind": 2,
      "triggerCharacter": "\""
    }),
  );
  assert_eq!(
    json!(res),
    json!({
      "isIncomplete": false,
      "items": [{
        "label": ".",
        "kind": 19,
        "detail": "(local)",
        "sortText": "1",
        "insertText": ".",
        "commitCharacters": ["\"", "'"]
      }, {
        "label": "..",
        "kind": 19,
        "detail": "(local)",
        "sortText": "1",
        "insertText": "..",
        "commitCharacters": ["\"", "'" ]
      }, {
        "label": "http://localhost:4545",
        "kind": 19,
        "detail": "(registry)",
        "sortText": "2",
        "textEdit": {
          "range": {
            "start": { "line": 0, "character": 20 },
            "end": { "line": 0, "character": 20 }
          },
          "newText": "http://localhost:4545"
        },
        "commitCharacters": ["\"", "'", "/"]
      }]
    })
  );
  client.shutdown();
}

#[test]
fn lsp_auto_discover_registry() {
  let context = TestContextBuilder::new()
    .use_http_server()
    .use_temp_cwd()
    .build();
  let mut client = context.new_lsp_command().build();
  client.initialize_default();
  client.did_open(json!({
    "textDocument": {
      "uri": "file:///a/file.ts",
      "languageId": "typescript",
      "version": 1,
      "text": "import * as a from \"http://localhost:4545/x/a@\""
    }
  }));
  client.get_completion(
    "file:///a/file.ts",
    (0, 46),
    json!({
      "triggerKind": 2,
      "triggerCharacter": "@"
    }),
  );
  let (method, res) = client.read_notification();
  assert_eq!(method, "deno/registryState");
  assert_eq!(
    res,
    Some(json!({
      "origin": "http://localhost:4545",
      "suggestions": true,
    }))
  );
  client.shutdown();
}

#[test]
fn lsp_cache_location() {
  let context = TestContextBuilder::new()
    .use_http_server()
    .use_temp_cwd()
    .build();
  let temp_dir = context.temp_dir();
  let mut client = context.new_lsp_command().build();
  client.initialize(|builder| {
    builder.set_cache(".cache").add_test_server_suggestions();
  });

  client.did_open(json!({
    "textDocument": {
      "uri": "file:///a/file_01.ts",
      "languageId": "typescript",
      "version": 1,
      "text": "export const a = \"a\";\n",
    }
  }));
  let diagnostics =
    client.did_open(json!({
      "textDocument": {
        "uri": "file:///a/file.ts",
        "languageId": "typescript",
        "version": 1,
        "text": "import * as a from \"http://127.0.0.1:4545/xTypeScriptTypes.js\";\n// @deno-types=\"http://127.0.0.1:4545/type_definitions/foo.d.ts\"\nimport * as b from \"http://127.0.0.1:4545/type_definitions/foo.js\";\nimport * as c from \"http://127.0.0.1:4545/subdir/type_reference.js\";\nimport * as d from \"http://127.0.0.1:4545/subdir/mod1.ts\";\nimport * as e from \"data:application/typescript;base64,ZXhwb3J0IGNvbnN0IGEgPSAiYSI7CgpleHBvcnQgZW51bSBBIHsKICBBLAogIEIsCiAgQywKfQo=\";\nimport * as f from \"./file_01.ts\";\nimport * as g from \"http://localhost:4545/x/a/mod.ts\";\n\nconsole.log(a, b, c, d, e, f, g);\n"
      }
    }));
  assert_eq!(diagnostics.all().len(), 7);
  client.write_request(
    "deno/cache",
    json!({
      "referrer": {
        "uri": "file:///a/file.ts",
      },
      "uris": [],
    }),
  );
  let res = client.write_request(
    "textDocument/hover",
    json!({
      "textDocument": {
        "uri": "file:///a/file.ts",
      },
      "position": { "line": 0, "character": 28 }
    }),
  );
  assert_eq!(
    res,
    json!({
      "contents": {
        "kind": "markdown",
        "value": "**Resolved Dependency**\n\n**Code**: http&#8203;://127.0.0.1:4545/xTypeScriptTypes.js\n\n**Types**: http&#8203;://127.0.0.1:4545/xTypeScriptTypes.d.ts\n"
      },
      "range": {
        "start": { "line": 0, "character": 19 },
        "end": { "line": 0, "character": 62 }
      }
    })
  );
  let res = client.write_request(
    "textDocument/hover",
    json!({
      "textDocument": {
        "uri": "file:///a/file.ts",
      },
      "position": { "line": 7, "character": 28 }
    }),
  );
  assert_eq!(
    res,
    json!({
      "contents": {
        "kind": "markdown",
        "value": "**Resolved Dependency**\n\n**Code**: http&#8203;://localhost:4545/x/a/mod.ts\n\n\n---\n\n**a**\n\nmod.ts"
      },
      "range": {
        "start": { "line": 7, "character": 19 },
        "end": { "line": 7, "character": 53 }
      }
    })
  );
  let cache_path = temp_dir.path().join(".cache");
  assert!(cache_path.is_dir());
  assert!(cache_path.join("gen").is_dir());
  client.shutdown();
}

/// Sets the TLS root certificate on startup, which allows the LSP to connect to
/// the custom signed test server and be able to retrieve the registry config
/// and cache files.
#[test]
fn lsp_tls_cert() {
  let context = TestContextBuilder::new()
    .use_http_server()
    .use_temp_cwd()
    .build();
  let mut client = context.new_lsp_command().build();
  client.initialize(|builder| {
    builder
      .set_suggest_imports_hosts(vec![
        ("http://localhost:4545/".to_string(), true),
        ("https://localhost:5545/".to_string(), true),
      ])
      .set_tls_certificate("");
  });

  client.did_open(json!({
    "textDocument": {
      "uri": "file:///a/file_01.ts",
      "languageId": "typescript",
      "version": 1,
      "text": "export const a = \"a\";\n",
    }
  }));
  let diagnostics = client.did_open(json!({
    "textDocument": {
      "uri": "file:///a/file.ts",
      "languageId": "typescript",
      "version": 1,
      "text": "import * as a from \"https://localhost:5545/xTypeScriptTypes.js\";\n// @deno-types=\"https://localhost:5545/type_definitions/foo.d.ts\"\nimport * as b from \"https://localhost:5545/type_definitions/foo.js\";\nimport * as c from \"https://localhost:5545/subdir/type_reference.js\";\nimport * as d from \"https://localhost:5545/subdir/mod1.ts\";\nimport * as e from \"data:application/typescript;base64,ZXhwb3J0IGNvbnN0IGEgPSAiYSI7CgpleHBvcnQgZW51bSBBIHsKICBBLAogIEIsCiAgQywKfQo=\";\nimport * as f from \"./file_01.ts\";\nimport * as g from \"http://localhost:4545/x/a/mod.ts\";\n\nconsole.log(a, b, c, d, e, f, g);\n"
    }
  }));
  let diagnostics = diagnostics.all();
  assert_eq!(diagnostics.len(), 7);
  client.write_request(
    "deno/cache",
    json!({
      "referrer": {
        "uri": "file:///a/file.ts",
      },
      "uris": [],
    }),
  );
  let res = client.write_request(
    "textDocument/hover",
    json!({
      "textDocument": {
        "uri": "file:///a/file.ts",
      },
      "position": { "line": 0, "character": 28 }
    }),
  );
  assert_eq!(
    res,
    json!({
      "contents": {
        "kind": "markdown",
        "value": "**Resolved Dependency**\n\n**Code**: https&#8203;://localhost:5545/xTypeScriptTypes.js\n"
      },
      "range": {
        "start": { "line": 0, "character": 19 },
        "end": { "line": 0, "character": 63 }
      }
    })
  );
  let res = client.write_request(
    "textDocument/hover",
    json!({
      "textDocument": {
        "uri": "file:///a/file.ts",
      },
      "position": { "line": 7, "character": 28 }
    }),
  );
  assert_eq!(
    res,
    json!({
      "contents": {
        "kind": "markdown",
        "value": "**Resolved Dependency**\n\n**Code**: http&#8203;://localhost:4545/x/a/mod.ts\n\n\n---\n\n**a**\n\nmod.ts"
      },
      "range": {
        "start": { "line": 7, "character": 19 },
        "end": { "line": 7, "character": 53 }
      }
    })
  );
  client.shutdown();
}

#[test]
fn lsp_diagnostics_warn_redirect() {
  let context = TestContextBuilder::new()
    .use_http_server()
    .use_temp_cwd()
    .build();
  let mut client = context.new_lsp_command().build();
  client.initialize_default();
  client.did_open(
    json!({
      "textDocument": {
        "uri": "file:///a/file.ts",
        "languageId": "typescript",
        "version": 1,
        "text": "import * as a from \"http://127.0.0.1:4545/x_deno_warning.js\";\n\nconsole.log(a)\n",
      },
    }),
  );
  client.write_request(
    "deno/cache",
    json!({
      "referrer": {
        "uri": "file:///a/file.ts",
      },
      "uris": [
        {
          "uri": "http://127.0.0.1:4545/x_deno_warning.js",
        }
      ],
    }),
  );
  let diagnostics = client.read_diagnostics();
  assert_eq!(
    diagnostics.messages_with_source("deno"),
    lsp::PublishDiagnosticsParams {
      uri: Url::parse("file:///a/file.ts").unwrap(),
      diagnostics: vec![
        lsp::Diagnostic {
          range: lsp::Range {
            start: lsp::Position {
              line: 0,
              character: 19
            },
            end: lsp::Position {
              line: 0,
              character: 60
            }
          },
          severity: Some(lsp::DiagnosticSeverity::WARNING),
          code: Some(lsp::NumberOrString::String("deno-warn".to_string())),
          source: Some("deno".to_string()),
          message: "foobar".to_string(),
          ..Default::default()
        },
        lsp::Diagnostic {
          range: lsp::Range {
            start: lsp::Position {
              line: 0,
              character: 19
            },
            end: lsp::Position {
              line: 0,
              character: 60
            }
          },
          severity: Some(lsp::DiagnosticSeverity::INFORMATION),
          code: Some(lsp::NumberOrString::String("redirect".to_string())),
          source: Some("deno".to_string()),
          message: "The import of \"http://127.0.0.1:4545/x_deno_warning.js\" was redirected to \"http://127.0.0.1:4545/lsp/x_deno_warning_redirect.js\".".to_string(),
          data: Some(json!({"specifier": "http://127.0.0.1:4545/x_deno_warning.js", "redirect": "http://127.0.0.1:4545/lsp/x_deno_warning_redirect.js"})),
          ..Default::default()
        }
      ],
      version: Some(1),
    }
  );
  client.shutdown();
}

#[test]
fn lsp_redirect_quick_fix() {
  let context = TestContextBuilder::new()
    .use_http_server()
    .use_temp_cwd()
    .build();
  let mut client = context.new_lsp_command().build();
  client.initialize_default();
  client.did_open(
    json!({
      "textDocument": {
        "uri": "file:///a/file.ts",
        "languageId": "typescript",
        "version": 1,
        "text": "import * as a from \"http://127.0.0.1:4545/x_deno_warning.js\";\n\nconsole.log(a)\n",
      },
    }),
  );
  client.write_request(
    "deno/cache",
    json!({
      "referrer": {
        "uri": "file:///a/file.ts",
      },
      "uris": [
        {
          "uri": "http://127.0.0.1:4545/x_deno_warning.js",
        }
      ],
    }),
  );
  let diagnostics = client
    .read_diagnostics()
    .messages_with_source("deno")
    .diagnostics;
  let res = client.write_request(
    "textDocument/codeAction",
    json!(json!({
      "textDocument": {
        "uri": "file:///a/file.ts"
      },
      "range": {
        "start": { "line": 0, "character": 19 },
        "end": { "line": 0, "character": 60 }
      },
      "context": {
        "diagnostics": diagnostics,
        "only": ["quickfix"]
      }
    })),
  );
  assert_eq!(
    res,
    json!([{
      "title": "Update specifier to its redirected specifier.",
      "kind": "quickfix",
      "diagnostics": [
        {
          "range": {
            "start": { "line": 0, "character": 19 },
            "end": { "line": 0, "character": 60 }
          },
          "severity": 3,
          "code": "redirect",
          "source": "deno",
          "message": "The import of \"http://127.0.0.1:4545/x_deno_warning.js\" was redirected to \"http://127.0.0.1:4545/lsp/x_deno_warning_redirect.js\".",
          "data": {
            "specifier": "http://127.0.0.1:4545/x_deno_warning.js",
            "redirect": "http://127.0.0.1:4545/lsp/x_deno_warning_redirect.js"
          }
        }
      ],
      "edit": {
        "changes": {
          "file:///a/file.ts": [
            {
              "range": {
                "start": { "line": 0, "character": 19 },
                "end": { "line": 0, "character": 60 }
              },
              "newText": "\"http://127.0.0.1:4545/lsp/x_deno_warning_redirect.js\""
            }
          ]
        }
      }
    }])
  );
  client.shutdown();
}

#[test]
fn lsp_diagnostics_deprecated() {
  let context = TestContextBuilder::new().use_temp_cwd().build();
  let mut client = context.new_lsp_command().build();
  client.initialize_default();
  let diagnostics = client.did_open(json!({
    "textDocument": {
      "uri": "file:///a/file.ts",
      "languageId": "typescript",
      "version": 1,
      "text": "/** @deprecated */\nexport const a = \"a\";\n\na;\n",
    },
  }));
  assert_eq!(
    json!(diagnostics.all_messages()),
    json!([{
      "uri": "file:///a/file.ts",
      "diagnostics": [
        {
          "range": {
            "start": { "line": 3, "character": 0 },
            "end": { "line": 3, "character": 1 }
          },
          "severity": 4,
          "code": 6385,
          "source": "deno-ts",
          "message": "'a' is deprecated.",
          "relatedInformation": [],
          "tags": [2]
        }
      ],
      "version": 1
    }])
  );
  client.shutdown();
}

#[test]
fn lsp_diagnostics_deno_types() {
  let context = TestContextBuilder::new().use_temp_cwd().build();
  let mut client = context.new_lsp_command().build();
  client.initialize_default();
  let diagnostics = client
    .did_open(json!({
        "textDocument": {
          "uri": "file:///a/file.ts",
          "languageId": "typescript",
          "version": 1,
          "text": "/// <reference types=\"https://example.com/a/b.d.ts\" />\n/// <reference path=\"https://example.com/a/c.ts\"\n\n// @deno-types=https://example.com/a/d.d.ts\nimport * as d from \"https://example.com/a/d.js\";\n\n// @deno-types=\"https://example.com/a/e.d.ts\"\nimport * as e from \"https://example.com/a/e.js\";\n\nconsole.log(d, e);\n"
        }
      }),
    );

  client.write_request(
    "textDocument/documentSymbol",
    json!({
      "textDocument": {
        "uri": "file:///a/file.ts"
      }
    }),
  );
  assert_eq!(diagnostics.all().len(), 5);
  client.shutdown();
}

#[test]
fn lsp_diagnostics_refresh_dependents() {
  let context = TestContextBuilder::new().use_temp_cwd().build();
  let mut client = context.new_lsp_command().build();
  client.initialize_default();
  client.did_open(json!({
    "textDocument": {
      "uri": "file:///a/file_00.ts",
      "languageId": "typescript",
      "version": 1,
      "text": "export const a = \"a\";\n",
    },
  }));
  client.did_open(json!({
    "textDocument": {
      "uri": "file:///a/file_01.ts",
      "languageId": "typescript",
      "version": 1,
      "text": "export * from \"./file_00.ts\";\n",
    },
  }));
  let diagnostics = client.did_open(json!({
    "textDocument": {
      "uri": "file:///a/file_02.ts",
      "languageId": "typescript",
      "version": 1,
      "text": "import { a, b } from \"./file_01.ts\";\n\nconsole.log(a, b);\n"
    }
  }));
  assert_eq!(
    json!(diagnostics
      .messages_with_file_and_source("file:///a/file_02.ts", "deno-ts")),
    json!({
      "uri": "file:///a/file_02.ts",
      "diagnostics": [
        {
          "range": {
            "start": { "line": 0, "character": 12 },
            "end": { "line": 0, "character": 13 }
          },
          "severity": 1,
          "code": 2305,
          "source": "deno-ts",
          "message": "Module '\"./file_01.ts\"' has no exported member 'b'."
        }
      ],
      "version": 1
    })
  );

  // fix the code causing the diagnostic
  client.write_notification(
    "textDocument/didChange",
    json!({
      "textDocument": {
        "uri": "file:///a/file_00.ts",
        "version": 2
      },
      "contentChanges": [
        {
          "range": {
            "start": { "line": 1, "character": 0 },
            "end": { "line": 1, "character": 0 }
          },
          "text": "export const b = \"b\";\n"
        }
      ]
    }),
  );
  let diagnostics = client.read_diagnostics();
  assert_eq!(diagnostics.all().len(), 0); // no diagnostics now

  client.shutdown();
  assert_eq!(client.queue_len(), 0);
}

#[derive(Debug, Deserialize)]
#[serde(rename_all = "camelCase")]
pub struct PerformanceAverage {
  pub name: String,
  pub count: u32,
  pub average_duration: u32,
}

#[derive(Debug, Deserialize)]
#[serde(rename_all = "camelCase")]
struct PerformanceAverages {
  averages: Vec<PerformanceAverage>,
}

#[test]
fn lsp_performance() {
  let context = TestContextBuilder::new().use_temp_cwd().build();
  let mut client = context.new_lsp_command().build();
  client.initialize_default();
  client.did_open(json!({
    "textDocument": {
      "uri": "file:///a/file.ts",
      "languageId": "typescript",
      "version": 1,
      "text": "console.log(Deno.args);\n"
    }
  }));
  client.write_request(
    "textDocument/hover",
    json!({
      "textDocument": {
        "uri": "file:///a/file.ts"
      },
      "position": { "line": 0, "character": 19 }
    }),
  );
  let res = client.write_request_with_res_as::<PerformanceAverages>(
    "deno/performance",
    json!(null),
  );
  let mut averages = res
    .averages
    .iter()
    .map(|a| a.name.as_str())
    .collect::<Vec<_>>();
  averages.sort();
  assert_eq!(
    averages,
    vec![
      "did_open",
      "hover",
      "initialize",
      "op_load",
      "request",
      "testing_update",
      "update_cache",
      "update_diagnostics_deps",
      "update_diagnostics_lint",
      "update_diagnostics_ts",
      "update_import_map",
      "update_registries",
      "update_tsconfig",
    ]
  );
  client.shutdown();
}

#[test]
fn lsp_format_no_changes() {
  let context = TestContextBuilder::new().use_temp_cwd().build();
  let mut client = context.new_lsp_command().build();
  client.initialize_default();
  client.did_open(json!({
    "textDocument": {
      "uri": "file:///a/file.ts",
      "languageId": "typescript",
      "version": 1,
      "text": "console;\n"
    }
  }));
  let res = client.write_request(
    "textDocument/formatting",
    json!({
      "textDocument": {
        "uri": "file:///a/file.ts"
      },
      "options": {
        "tabSize": 2,
        "insertSpaces": true
      }
    }),
  );
  assert_eq!(res, json!(null));
  client.assert_no_notification("window/showMessage");
  client.shutdown();
}

#[test]
fn lsp_format_error() {
  let context = TestContextBuilder::new().use_temp_cwd().build();
  let mut client = context.new_lsp_command().build();
  client.initialize_default();
  client.did_open(json!({
    "textDocument": {
      "uri": "file:///a/file.ts",
      "languageId": "typescript",
      "version": 1,
      "text": "console test test\n"
    }
  }));
  let res = client.write_request(
    "textDocument/formatting",
    json!({
      "textDocument": {
        "uri": "file:///a/file.ts"
      },
      "options": {
        "tabSize": 2,
        "insertSpaces": true
      }
    }),
  );
  assert_eq!(res, json!(null));
  client.shutdown();
}

#[test]
fn lsp_format_mbc() {
  let context = TestContextBuilder::new().use_temp_cwd().build();
  let mut client = context.new_lsp_command().build();
  client.initialize_default();
  client.did_open(json!({
    "textDocument": {
      "uri": "file:///a/file.ts",
      "languageId": "typescript",
      "version": 1,
      "text": "const bar = '👍🇺🇸😃'\nconsole.log('hello deno')\n"
    }
  }));
  let res = client.write_request(
    "textDocument/formatting",
    json!({
      "textDocument": {
        "uri": "file:///a/file.ts"
      },
      "options": {
        "tabSize": 2,
        "insertSpaces": true
      }
    }),
  );
  assert_eq!(
    res,
    json!([{
      "range": {
        "start": { "line": 0, "character": 12 },
        "end": { "line": 0, "character": 13 }
      },
      "newText": "\""
    }, {
      "range": {
        "start": { "line": 0, "character": 21 },
        "end": { "line": 0, "character": 22 }
      },
      "newText": "\";"
    }, {
      "range": {
        "start": { "line": 1, "character": 12 },
        "end": { "line": 1, "character": 13 }
      },
      "newText": "\""
    }, {
      "range": {
        "start": { "line": 1, "character": 23 },
        "end": { "line": 1, "character": 25 }
      },
      "newText": "\");"
    }])
  );
  client.shutdown();
}

#[test]
fn lsp_format_exclude_with_config() {
  let context = TestContextBuilder::new().use_temp_cwd().build();
  let temp_dir = context.temp_dir();

  temp_dir.write(
    "deno.fmt.jsonc",
    r#"{
    "fmt": {
      "files": {
        "exclude": ["ignored.ts"]
      },
      "options": {
        "useTabs": true,
        "lineWidth": 40,
        "indentWidth": 8,
        "singleQuote": true,
        "proseWrap": "always"
      }
    }
  }"#,
  );

  let mut client = context.new_lsp_command().build();
  client.initialize(|builder| {
    builder.set_config("./deno.fmt.jsonc");
  });

  let file_uri = temp_dir.uri().join("ignored.ts").unwrap();
  client.did_open(json!({
    "textDocument": {
      "uri": file_uri,
      "languageId": "typescript",
      "version": 1,
      "text": "function   myFunc(){}"
    }
  }));
  let res = client.write_request(
    "textDocument/formatting",
    json!({
      "textDocument": {
        "uri": file_uri
      },
      "options": {
        "tabSize": 2,
        "insertSpaces": true
      }
    }),
  );
  assert_eq!(res, json!(null));
  client.shutdown();
}

#[test]
fn lsp_format_exclude_default_config() {
  let context = TestContextBuilder::new().use_temp_cwd().build();
  let temp_dir = context.temp_dir();

  temp_dir.write(
    "deno.fmt.jsonc",
    r#"{
    "fmt": {
      "files": {
        "exclude": ["ignored.ts"]
      },
      "options": {
        "useTabs": true,
        "lineWidth": 40,
        "indentWidth": 8,
        "singleQuote": true,
        "proseWrap": "always"
      }
    }
  }"#,
  );

  let mut client = context.new_lsp_command().build();
  client.initialize(|builder| {
    builder.set_config("./deno.fmt.jsonc");
  });

  let file_uri = temp_dir.uri().join("ignored.ts").unwrap();
  client.did_open(json!({
    "textDocument": {
      "uri": file_uri,
      "languageId": "typescript",
      "version": 1,
      "text": "function   myFunc(){}"
    }
  }));
  let res = client.write_request(
    "textDocument/formatting",
    json!({
      "textDocument": {
        "uri": file_uri
      },
      "options": {
        "tabSize": 2,
        "insertSpaces": true
      }
    }),
  );
  assert_eq!(res, json!(null));
  client.shutdown();
}

#[test]
fn lsp_format_json() {
  let context = TestContextBuilder::new().use_temp_cwd().build();
  let mut client = context.new_lsp_command().build();
  client.initialize_default();
  client.did_open(json!({
    "textDocument": {
      // Also test out using a non-json file extension here.
      // What should matter is the language identifier.
      "uri": "file:///a/file.lock",
      "languageId": "json",
      "version": 1,
      "text": "{\"key\":\"value\"}"
    }
  }));

  let res = client.write_request(
    "textDocument/formatting",
    json!({
        "textDocument": {
          "uri": "file:///a/file.lock"
        },
        "options": {
          "tabSize": 2,
          "insertSpaces": true
        }
    }),
  );

  assert_eq!(
    res,
    json!([
      {
        "range": {
          "start": { "line": 0, "character": 1 },
          "end": { "line": 0, "character": 1 }
        },
        "newText": " "
      }, {
        "range": {
          "start": { "line": 0, "character": 7 },
          "end": { "line": 0, "character": 7 }
        },
        "newText": " "
      }, {
        "range": {
          "start": { "line": 0, "character": 14 },
          "end": { "line": 0, "character": 15 }
        },
        "newText": " }\n"
      }
    ])
  );
  client.shutdown();
}

#[test]
fn lsp_json_no_diagnostics() {
  let context = TestContextBuilder::new().use_temp_cwd().build();
  let mut client = context.new_lsp_command().build();
  client.initialize_default();
  client.did_open(json!({
    "textDocument": {
      "uri": "file:///a/file.json",
      "languageId": "json",
      "version": 1,
      "text": "{\"key\":\"value\"}"
    }
  }));

  let res = client.write_request(
    "textDocument/semanticTokens/full",
    json!({
      "textDocument": {
        "uri": "file:///a/file.json"
      }
    }),
  );
  assert_eq!(res, json!(null));

  let res = client.write_request(
    "textDocument/hover",
    json!({
      "textDocument": {
        "uri": "file:///a/file.json"
      },
      "position": { "line": 0, "character": 3 }
    }),
  );
  assert_eq!(res, json!(null));

  client.shutdown();
}

#[test]
fn lsp_format_markdown() {
  let context = TestContextBuilder::new().use_temp_cwd().build();
  let mut client = context.new_lsp_command().build();
  client.initialize_default();
  client.did_open(json!({
    "textDocument": {
      "uri": "file:///a/file.md",
      "languageId": "markdown",
      "version": 1,
      "text": "#   Hello World"
    }
  }));

  let res = client.write_request(
    "textDocument/formatting",
    json!({
      "textDocument": {
        "uri": "file:///a/file.md"
      },
      "options": {
        "tabSize": 2,
        "insertSpaces": true
      }
    }),
  );

  assert_eq!(
    res,
    json!([
      {
        "range": {
          "start": { "line": 0, "character": 1 },
          "end": { "line": 0, "character": 3 }
        },
        "newText": ""
      }, {
        "range": {
          "start": { "line": 0, "character": 15 },
          "end": { "line": 0, "character": 15 }
        },
        "newText": "\n"
      }
    ])
  );
  client.shutdown();
}

#[test]
fn lsp_format_with_config() {
  let context = TestContextBuilder::new().use_temp_cwd().build();
  let temp_dir = context.temp_dir();
  temp_dir.write(
    "deno.fmt.jsonc",
    r#"{
    "fmt": {
      "options": {
        "useTabs": true,
        "lineWidth": 40,
        "indentWidth": 8,
        "singleQuote": true,
        "proseWrap": "always"
      }
    }
  }
  "#,
  );

  let mut client = context.new_lsp_command().build();
  client.initialize(|builder| {
    builder.set_config("./deno.fmt.jsonc");
  });

  client
    .did_open(
      json!({
        "textDocument": {
          "uri": "file:///a/file.ts",
          "languageId": "typescript",
          "version": 1,
          "text": "export async function someVeryLongFunctionName() {\nconst response = fetch(\"http://localhost:4545/some/non/existent/path.json\");\nconsole.log(response.text());\nconsole.log(\"finished!\")\n}"
        }
      }),
    );

  // The options below should be ignored in favor of configuration from config file.
  let res = client.write_request(
    "textDocument/formatting",
    json!({
      "textDocument": {
        "uri": "file:///a/file.ts"
      },
      "options": {
        "tabSize": 2,
        "insertSpaces": true
      }
    }),
  );

  assert_eq!(
    res,
    json!([{
        "range": {
          "start": { "line": 1, "character": 0 },
          "end": { "line": 1, "character": 0 }
        },
        "newText": "\t"
      }, {
        "range": {
          "start": { "line": 1, "character": 23 },
          "end": { "line": 1, "character": 24 }
        },
        "newText": "\n\t\t'"
      }, {
        "range": {
          "start": { "line": 1, "character": 73 },
          "end": { "line": 1, "character": 74 }
        },
        "newText": "',\n\t"
      }, {
        "range": {
          "start": { "line": 2, "character": 0 },
          "end": { "line": 2, "character": 0 }
        },
        "newText": "\t"
      }, {
        "range": {
          "start": { "line": 3, "character": 0 },
          "end": { "line": 3, "character": 0 }
        },
        "newText": "\t"
      }, {
        "range": {
          "start": { "line": 3, "character": 12 },
          "end": { "line": 3, "character": 13 }
        },
        "newText": "'"
      }, {
        "range": {
          "start": { "line": 3, "character": 22 },
          "end": { "line": 3, "character": 24 }
        },
        "newText": "');"
      }, {
        "range": {
          "start": { "line": 4, "character": 1 },
          "end": { "line": 4, "character": 1 }
        },
        "newText": "\n"
      }]
    )
  );
  client.shutdown();
}

#[test]
fn lsp_markdown_no_diagnostics() {
  let context = TestContextBuilder::new().use_temp_cwd().build();
  let mut client = context.new_lsp_command().build();
  client.initialize_default();
  client.did_open(json!({
    "textDocument": {
      "uri": "file:///a/file.md",
      "languageId": "markdown",
      "version": 1,
      "text": "# Hello World"
    }
  }));

  let res = client.write_request(
    "textDocument/semanticTokens/full",
    json!({
      "textDocument": {
        "uri": "file:///a/file.md"
      }
    }),
  );
  assert_eq!(res, json!(null));

  let res = client.write_request(
    "textDocument/hover",
    json!({
      "textDocument": {
        "uri": "file:///a/file.md"
      },
      "position": { "line": 0, "character": 3 }
    }),
  );
  assert_eq!(res, json!(null));

  client.shutdown();
}

#[test]
fn lsp_configuration_did_change() {
  let context = TestContextBuilder::new()
    .use_http_server()
    .use_temp_cwd()
    .build();
  let mut client = context.new_lsp_command().build();
  client.initialize_default();
  client.did_open(json!({
    "textDocument": {
      "uri": "file:///a/file.ts",
      "languageId": "typescript",
      "version": 1,
      "text": "import * as a from \"http://localhost:4545/x/a@\""
    }
  }));
  client.write_notification(
    "workspace/didChangeConfiguration",
    json!({
      "settings": {}
    }),
  );
  let request = json!([{
    "enable": true,
    "codeLens": {
      "implementations": true,
      "references": true
    },
    "importMap": null,
    "lint": true,
    "suggest": {
      "autoImports": true,
      "completeFunctionCalls": false,
      "names": true,
      "paths": true,
      "imports": {
        "hosts": {
          "http://localhost:4545/": true
        }
      }
    },
    "unstable": false
  }]);
  // one for the workspace
  client.handle_configuration_request(request.clone());
  // one for the specifier
  client.handle_configuration_request(request);

  let list = client.get_completion_list(
    "file:///a/file.ts",
    (0, 46),
    json!({
      "triggerKind": 2,
      "triggerCharacter": "@"
    }),
  );
  assert!(!list.is_incomplete);
  assert_eq!(list.items.len(), 3);

  let res = client.write_request(
    "completionItem/resolve",
    json!({
      "label": "v2.0.0",
      "kind": 19,
      "detail": "(version)",
      "sortText": "0000000003",
      "filterText": "http://localhost:4545/x/a@v2.0.0",
      "textEdit": {
        "range": {
          "start": { "line": 0, "character": 20 },
          "end": { "line": 0, "character": 46 }
        },
        "newText": "http://localhost:4545/x/a@v2.0.0"
      }
    }),
  );
  assert_eq!(
    res,
    json!({
      "label": "v2.0.0",
      "kind": 19,
      "detail": "(version)",
      "sortText": "0000000003",
      "filterText": "http://localhost:4545/x/a@v2.0.0",
      "textEdit": {
        "range": {
          "start": { "line": 0, "character": 20 },
          "end": { "line": 0, "character": 46 }
        },
        "newText": "http://localhost:4545/x/a@v2.0.0"
      }
    })
  );
  client.shutdown();
}

#[test]
fn lsp_workspace_symbol() {
  let context = TestContextBuilder::new().use_temp_cwd().build();
  let mut client = context.new_lsp_command().build();
  client.initialize_default();
  client.did_open(json!({
    "textDocument": {
      "uri": "file:///a/file.ts",
      "languageId": "typescript",
      "version": 1,
      "text": "export class A {\n  fieldA: string;\n  fieldB: string;\n}\n",
    }
  }));
  client.did_open(json!({
    "textDocument": {
      "uri": "file:///a/file_01.ts",
      "languageId": "typescript",
      "version": 1,
      "text": "export class B {\n  fieldC: string;\n  fieldD: string;\n}\n",
    }
  }));
  let res = client.write_request(
    "workspace/symbol",
    json!({
      "query": "field"
    }),
  );
  assert_eq!(
    res,
    json!([{
      "name": "fieldA",
      "kind": 8,
      "location": {
        "uri": "file:///a/file.ts",
        "range": {
          "start": { "line": 1, "character": 2 },
          "end": { "line": 1, "character": 17 }
        }
      },
      "containerName": "A"
    }, {
      "name": "fieldB",
      "kind": 8,
      "location": {
        "uri": "file:///a/file.ts",
        "range": {
          "start": { "line": 2, "character": 2 },
          "end": { "line": 2, "character": 17 }
        }
      },
      "containerName": "A"
    }, {
      "name": "fieldC",
      "kind": 8,
      "location": {
        "uri": "file:///a/file_01.ts",
        "range": {
          "start": { "line": 1, "character": 2 },
          "end": { "line": 1, "character": 17 }
        }
      },
      "containerName": "B"
    }, {
      "name": "fieldD",
      "kind": 8,
      "location": {
        "uri": "file:///a/file_01.ts",
        "range": {
          "start": { "line": 2, "character": 2 },
          "end": { "line": 2, "character": 17 }
        }
      },
      "containerName": "B"
    }, {
      "name": "ClassFieldDecoratorContext",
      "kind": 11,
      "location": {
        "uri": "deno:/asset/lib.decorators.d.ts",
        "range": {
          "start": {
            "line": 331,
            "character": 0,
          },
          "end": {
            "line": 371,
            "character": 1,
          },
        },
      },
      "containerName": "",
    }])
  );
  client.shutdown();
}

#[test]
fn lsp_code_actions_ignore_lint() {
  let context = TestContextBuilder::new().use_temp_cwd().build();
  let mut client = context.new_lsp_command().build();
  client.initialize_default();
  client.did_open(json!({
    "textDocument": {
      "uri": "file:///a/file.ts",
      "languageId": "typescript",
      "version": 1,
      "text": "let message = 'Hello, Deno!';\nconsole.log(message);\n"
    }
  }));
  let res = client.write_request(
    "textDocument/codeAction",
    json!({
      "textDocument": {
        "uri": "file:///a/file.ts"
      },
      "range": {
        "start": { "line": 1, "character": 5 },
        "end": { "line": 1, "character": 12 }
      },
      "context": {
        "diagnostics": [
          {
            "range": {
              "start": { "line": 1, "character": 5 },
              "end": { "line": 1, "character": 12 }
            },
            "severity": 1,
            "code": "prefer-const",
            "source": "deno-lint",
            "message": "'message' is never reassigned\nUse 'const' instead",
            "relatedInformation": []
          }
        ],
        "only": ["quickfix"]
      }
    }),
  );
  assert_eq!(
    res,
    json!([{
      "title": "Disable prefer-const for this line",
      "kind": "quickfix",
      "diagnostics": [{
        "range": {
          "start": { "line": 1, "character": 5 },
          "end": { "line": 1, "character": 12 }
        },
        "severity": 1,
        "code": "prefer-const",
        "source": "deno-lint",
        "message": "'message' is never reassigned\nUse 'const' instead",
        "relatedInformation": []
      }],
      "edit": {
        "changes": {
          "file:///a/file.ts": [{
            "range": {
              "start": { "line": 1, "character": 0 },
              "end": { "line": 1, "character": 0 }
            },
            "newText": "// deno-lint-ignore prefer-const\n"
          }]
        }
      }
    }, {
      "title": "Disable prefer-const for the entire file",
      "kind": "quickfix",
      "diagnostics": [{
        "range": {
          "start": { "line": 1, "character": 5 },
          "end": { "line": 1, "character": 12 }
        },
        "severity": 1,
        "code": "prefer-const",
        "source": "deno-lint",
        "message": "'message' is never reassigned\nUse 'const' instead",
        "relatedInformation": []
      }],
      "edit": {
        "changes": {
          "file:///a/file.ts": [{
            "range": {
              "start": { "line": 0, "character": 0 },
              "end": { "line": 0, "character": 0 }
            },
            "newText": "// deno-lint-ignore-file prefer-const\n"
          }]
        }
      }
    }, {
      "title": "Ignore lint errors for the entire file",
      "kind": "quickfix",
      "diagnostics": [{
        "range": {
          "start": { "line": 1, "character": 5 },
          "end": { "line": 1, "character": 12 }
        },
        "severity": 1,
        "code": "prefer-const",
        "source": "deno-lint",
        "message": "'message' is never reassigned\nUse 'const' instead",
        "relatedInformation": []
      }],
      "edit": {
        "changes": {
          "file:///a/file.ts": [{
            "range": {
              "start": { "line": 0, "character": 0 },
              "end": { "line": 0, "character": 0 }
            },
            "newText": "// deno-lint-ignore-file\n"
          }]
        }
      }
    }])
  );
  client.shutdown();
}

/// This test exercises updating an existing deno-lint-ignore-file comment.
#[test]
fn lsp_code_actions_update_ignore_lint() {
  let context = TestContextBuilder::new().use_temp_cwd().build();
  let mut client = context.new_lsp_command().build();
  client.initialize_default();
  client.did_open(json!({
    "textDocument": {
      "uri": "file:///a/file.ts",
      "languageId": "typescript",
      "version": 1,
      "text":
"#!/usr/bin/env -S deno run
// deno-lint-ignore-file camelcase
let snake_case = 'Hello, Deno!';
console.log(snake_case);
",
    }
  }));
  let res = client.write_request(
    "textDocument/codeAction",
    json!({
      "textDocument": {
        "uri": "file:///a/file.ts"
      },
      "range": {
        "start": { "line": 3, "character": 5 },
        "end": { "line": 3, "character": 15 }
      },
      "context": {
        "diagnostics": [{
          "range": {
            "start": { "line": 3, "character": 5 },
            "end": { "line": 3, "character": 15 }
          },
          "severity": 1,
          "code": "prefer-const",
          "source": "deno-lint",
          "message": "'snake_case' is never reassigned\nUse 'const' instead",
          "relatedInformation": []
        }],
        "only": ["quickfix"]
      }
    }),
  );
  assert_eq!(
    res,
    json!([{
      "title": "Disable prefer-const for this line",
      "kind": "quickfix",
      "diagnostics": [{
        "range": {
          "start": { "line": 3, "character": 5 },
          "end": { "line": 3, "character": 15 }
        },
        "severity": 1,
        "code": "prefer-const",
        "source": "deno-lint",
        "message": "'snake_case' is never reassigned\nUse 'const' instead",
        "relatedInformation": []
      }],
      "edit": {
        "changes": {
          "file:///a/file.ts": [{
            "range": {
              "start": { "line": 3, "character": 0 },
              "end": { "line": 3, "character": 0 }
            },
            "newText": "// deno-lint-ignore prefer-const\n"
          }]
        }
      }
    }, {
      "title": "Disable prefer-const for the entire file",
      "kind": "quickfix",
      "diagnostics": [{
        "range": {
          "start": { "line": 3, "character": 5 },
          "end": { "line": 3, "character": 15 }
        },
        "severity": 1,
        "code": "prefer-const",
        "source": "deno-lint",
        "message": "'snake_case' is never reassigned\nUse 'const' instead",
        "relatedInformation": []
      }],
      "edit": {
        "changes": {
          "file:///a/file.ts": [{
            "range": {
              "start": { "line": 1, "character": 34 },
              "end": { "line": 1, "character": 34 }
            },
            "newText": " prefer-const"
          }]
        }
      }
    }, {
      "title": "Ignore lint errors for the entire file",
      "kind": "quickfix",
      "diagnostics": [{
        "range": {
          "start": { "line": 3, "character": 5 },
          "end": { "line": 3, "character": 15 }
        },
        "severity": 1,
        "code": "prefer-const",
        "source": "deno-lint",
        "message": "'snake_case' is never reassigned\nUse 'const' instead",
        "relatedInformation": []
      }],
      "edit": {
        "changes": {
          "file:///a/file.ts": [{
            "range": {
              "start": { "line": 0, "character": 0 },
              "end": { "line": 0, "character": 0 }
            },
            "newText": "// deno-lint-ignore-file\n"
          }]
        }
      }
    }])
  );
  client.shutdown();
}

#[test]
fn lsp_lint_with_config() {
  let context = TestContextBuilder::new().use_temp_cwd().build();
  let temp_dir = context.temp_dir();

  temp_dir.write(
    "deno.lint.jsonc",
    r#"{
    "lint": {
      "rules": {
        "exclude": ["camelcase"],
        "include": ["ban-untagged-todo"],
        "tags": []
      }
    }
  }
  "#,
  );

  let mut client = context.new_lsp_command().build();
  client.initialize(|builder| {
    builder.set_config("./deno.lint.jsonc");
  });

  let diagnostics = client.did_open(json!({
    "textDocument": {
      "uri": "file:///a/file.ts",
      "languageId": "typescript",
      "version": 1,
      "text": "// TODO: fixme\nexport async function non_camel_case() {\nconsole.log(\"finished!\")\n}"
    }
  }));
  let diagnostics = diagnostics.all();
  assert_eq!(diagnostics.len(), 1);
  assert_eq!(
    diagnostics[0].code,
    Some(lsp::NumberOrString::String("ban-untagged-todo".to_string()))
  );
  client.shutdown();
}

#[test]
fn lsp_lint_exclude_with_config() {
  let context = TestContextBuilder::new().use_temp_cwd().build();
  let temp_dir = context.temp_dir();

  temp_dir.write(
    "deno.lint.jsonc",
    r#"{
      "lint": {
        "files": {
          "exclude": ["ignored.ts"]
        },
        "rules": {
          "exclude": ["camelcase"],
          "include": ["ban-untagged-todo"],
          "tags": []
        }
      }
    }"#,
  );

  let mut client = context.new_lsp_command().build();
  client.initialize(|builder| {
    builder.set_config("./deno.lint.jsonc");
  });

  let diagnostics = client.did_open(
    json!({
      "textDocument": {
        "uri": ModuleSpecifier::from_file_path(temp_dir.path().join("ignored.ts")).unwrap().to_string(),
        "languageId": "typescript",
        "version": 1,
        "text": "// TODO: fixme\nexport async function non_camel_case() {\nconsole.log(\"finished!\")\n}"
      }
    }),
  );
  let diagnostics = diagnostics.all();
  assert_eq!(diagnostics, Vec::new());
  client.shutdown();
}

#[test]
fn lsp_jsx_import_source_pragma() {
  let context = TestContextBuilder::new()
    .use_http_server()
    .use_temp_cwd()
    .build();
  let mut client = context.new_lsp_command().build();
  client.initialize_default();
  client.did_open(json!({
    "textDocument": {
      "uri": "file:///a/file.tsx",
      "languageId": "typescriptreact",
      "version": 1,
      "text":
"/** @jsxImportSource http://localhost:4545/jsx */

function A() {
  return \"hello\";
}

export function B() {
  return <A></A>;
}
",
    }
  }));
  client.write_request(
    "deno/cache",
    json!({
      "referrer": {
        "uri": "file:///a/file.tsx",
      },
      "uris": [{
        "uri": "http://127.0.0.1:4545/jsx/jsx-runtime",
      }],
    }),
  );
  let res = client.write_request(
    "textDocument/hover",
    json!({
      "textDocument": {
        "uri": "file:///a/file.tsx"
      },
      "position": { "line": 0, "character": 25 }
    }),
  );
  assert_eq!(
    res,
    json!({
      "contents": {
        "kind": "markdown",
        "value": "**Resolved Dependency**\n\n**Code**: http&#8203;://localhost:4545/jsx/jsx-runtime\n",
      },
      "range": {
        "start": { "line": 0, "character": 21 },
        "end": { "line": 0, "character": 46 }
      }
    })
  );
  client.shutdown();
}

#[derive(Debug, Clone, Deserialize, PartialEq)]
#[serde(rename_all = "camelCase")]
struct TestData {
  id: String,
  label: String,
  steps: Option<Vec<TestData>>,
  range: Option<lsp::Range>,
}

#[derive(Debug, Deserialize, PartialEq)]
#[serde(rename_all = "camelCase")]
enum TestModuleNotificationKind {
  Insert,
  Replace,
}

#[derive(Debug, Deserialize)]
#[serde(rename_all = "camelCase")]
struct TestModuleNotificationParams {
  text_document: lsp::TextDocumentIdentifier,
  kind: TestModuleNotificationKind,
  label: String,
  tests: Vec<TestData>,
}

#[derive(Debug, Deserialize)]
#[serde(rename_all = "camelCase")]
struct EnqueuedTestModule {
  text_document: lsp::TextDocumentIdentifier,
  ids: Vec<String>,
}

#[derive(Debug, Deserialize)]
#[serde(rename_all = "camelCase")]
struct TestRunResponseParams {
  enqueued: Vec<EnqueuedTestModule>,
}

#[test]
fn lsp_testing_api() {
  let context = TestContextBuilder::new().use_temp_cwd().build();
  let temp_dir = context.temp_dir();

  let contents = r#"
Deno.test({
  name: "test a",
  fn() {
    console.log("test a");
  }
});
"#;
  temp_dir.write("./test.ts", contents);
  temp_dir.write("./deno.jsonc", "{}");
  let specifier = temp_dir.uri().join("test.ts").unwrap();

  let mut client = context.new_lsp_command().build();
  client.initialize_default();

  client.did_open(json!({
    "textDocument": {
      "uri": specifier,
      "languageId": "typescript",
      "version": 1,
      "text": contents,
    }
  }));

  let notification =
    client.read_notification_with_method::<Value>("deno/testModule");
  let params: TestModuleNotificationParams =
    serde_json::from_value(notification.unwrap()).unwrap();
  assert_eq!(params.text_document.uri, specifier);
  assert_eq!(params.kind, TestModuleNotificationKind::Replace);
  assert_eq!(params.label, "test.ts");
  assert_eq!(params.tests.len(), 1);
  let test = &params.tests[0];
  assert_eq!(test.label, "test a");
  assert!(test.steps.is_none());
  assert_eq!(
    test.range,
    Some(lsp::Range {
      start: lsp::Position {
        line: 1,
        character: 5,
      },
      end: lsp::Position {
        line: 1,
        character: 9,
      }
    })
  );

  let res = client.write_request_with_res_as::<TestRunResponseParams>(
    "deno/testRun",
    json!({
      "id": 1,
      "kind": "run",
    }),
  );
  assert_eq!(res.enqueued.len(), 1);
  assert_eq!(res.enqueued[0].text_document.uri, specifier);
  assert_eq!(res.enqueued[0].ids.len(), 1);
  let id = res.enqueued[0].ids[0].clone();

  let (method, notification) = client.read_notification::<Value>();
  assert_eq!(method, "deno/testRunProgress");
  assert_eq!(
    notification,
    Some(json!({
      "id": 1,
      "message": {
        "type": "started",
        "test": {
          "textDocument": {
            "uri": specifier,
          },
          "id": id,
        },
      }
    }))
  );

  let (method, notification) = client.read_notification::<Value>();
  assert_eq!(method, "deno/testRunProgress");
  let notification_value = notification
    .as_ref()
    .unwrap()
    .as_object()
    .unwrap()
    .get("message")
    .unwrap()
    .as_object()
    .unwrap()
    .get("value")
    .unwrap()
    .as_str()
    .unwrap();
  // deno test's output capturing flushes with a zero-width space in order to
  // synchronize the output pipes. Occassionally this zero width space
  // might end up in the output so strip it from the output comparison here.
  assert_eq!(notification_value.replace('\u{200B}', ""), "test a\r\n");
  assert_eq!(
    notification,
    Some(json!({
      "id": 1,
      "message": {
        "type": "output",
        "value": notification_value,
        "test": {
          "textDocument": {
            "uri": specifier,
          },
          "id": id,
        },
      }
    }))
  );

  let (method, notification) = client.read_notification::<Value>();
  assert_eq!(method, "deno/testRunProgress");
  let notification = notification.unwrap();
  let obj = notification.as_object().unwrap();
  assert_eq!(obj.get("id"), Some(&json!(1)));
  let message = obj.get("message").unwrap().as_object().unwrap();
  match message.get("type").and_then(|v| v.as_str()) {
    Some("passed") => {
      assert_eq!(
        message.get("test"),
        Some(&json!({
          "textDocument": {
            "uri": specifier
          },
          "id": id,
        }))
      );
      assert!(message.contains_key("duration"));

      let (method, notification) = client.read_notification::<Value>();
      assert_eq!(method, "deno/testRunProgress");
      assert_eq!(
        notification,
        Some(json!({
          "id": 1,
          "message": {
            "type": "end",
          }
        }))
      );
    }
    // sometimes on windows, the messages come out of order, but it actually is
    // working, so if we do get the end before the passed, we will simply let
    // the test pass
    Some("end") => (),
    _ => panic!("unexpected message {}", json!(notification)),
  }

  client.shutdown();
}

#[test]
fn lsp_closed_file_find_references() {
  let context = TestContextBuilder::new().use_temp_cwd().build();
  let temp_dir = context.temp_dir();
  temp_dir.write("./mod.ts", "export const a = 5;");
  temp_dir.write(
    "./mod.test.ts",
    "import { a } from './mod.ts'; console.log(a);",
  );
  let temp_dir_url = temp_dir.uri();
  let mut client = context.new_lsp_command().build();
  client.initialize_default();
  client.did_open(json!({
    "textDocument": {
      "uri": temp_dir_url.join("mod.ts").unwrap(),
      "languageId": "typescript",
      "version": 1,
      "text": r#"export const a = 5;"#
    }
  }));
  let res = client.write_request(
    "textDocument/references",
    json!({
      "textDocument": {
        "uri": temp_dir_url.join("mod.ts").unwrap(),
      },
      "position": { "line": 0, "character": 13 },
      "context": {
        "includeDeclaration": false
      }
    }),
  );

  assert_eq!(
    res,
    json!([{
      "uri": temp_dir_url.join("mod.test.ts").unwrap(),
      "range": {
        "start": { "line": 0, "character": 9 },
        "end": { "line": 0, "character": 10 }
      }
    }, {
      "uri": temp_dir_url.join("mod.test.ts").unwrap(),
      "range": {
        "start": { "line": 0, "character": 42 },
        "end": { "line": 0, "character": 43 }
      }
    }])
  );

  client.shutdown();
}

#[test]
fn lsp_closed_file_find_references_low_document_pre_load() {
  let context = TestContextBuilder::new().use_temp_cwd().build();
  let temp_dir = context.temp_dir();
  temp_dir.create_dir_all("sub_dir");
  temp_dir.write("./other_file.ts", "export const b = 5;");
  temp_dir.write("./sub_dir/mod.ts", "export const a = 5;");
  temp_dir.write(
    "./sub_dir/mod.test.ts",
    "import { a } from './mod.ts'; console.log(a);",
  );
  let temp_dir_url = temp_dir.uri();
  let mut client = context.new_lsp_command().build();
  client.initialize(|builder| {
    builder.set_preload_limit(1);
  });
  client.did_open(json!({
    "textDocument": {
      "uri": temp_dir_url.join("sub_dir/mod.ts").unwrap(),
      "languageId": "typescript",
      "version": 1,
      "text": r#"export const a = 5;"#
    }
  }));
  let res = client.write_request(
    "textDocument/references",
    json!({
      "textDocument": {
        "uri": temp_dir_url.join("sub_dir/mod.ts").unwrap(),
      },
      "position": { "line": 0, "character": 13 },
      "context": {
        "includeDeclaration": false
      }
    }),
  );

  // won't have results because the document won't be pre-loaded
  assert_eq!(res, json!([]));

  client.shutdown();
}

#[test]
fn lsp_data_urls_with_jsx_compiler_option() {
  let context = TestContextBuilder::new().use_temp_cwd().build();
  let temp_dir = context.temp_dir();
  temp_dir.write(
    "deno.json",
    r#"{ "compilerOptions": { "jsx": "react-jsx" } }"#,
  );

  let mut client = context.new_lsp_command().build();
  client.initialize_default();

  let uri = Url::from_file_path(temp_dir.path().join("main.ts")).unwrap();

  let diagnostics = client.did_open(json!({
    "textDocument": {
      "uri": uri,
      "languageId": "typescript",
      "version": 1,
      "text": "import a from \"data:application/typescript,export default 5;\";\na;"
    }
  })).all();

  // there will be a diagnostic about not having cached the data url
  assert_eq!(diagnostics.len(), 1);
  assert_eq!(
    diagnostics[0].code,
    Some(lsp::NumberOrString::String("no-cache-data".to_string()))
  );

  // so cache it
  client.write_request(
    "deno/cache",
    json!({
      "referrer": {
        "uri": uri,
      },
      "uris": [],
    }),
  );

  let res = client.write_request(
    "textDocument/references",
    json!({
      "textDocument": {
        "uri": uri
      },
      "position": { "line": 1, "character": 1 },
      "context": {
        "includeDeclaration": false
      }
    }),
  );

  assert_eq!(
    res,
    json!([{
      "uri": uri,
      "range": {
        "start": { "line": 0, "character": 7 },
        "end": { "line": 0, "character": 8 }
      }
    }, {
      "uri": uri,
      "range": {
        "start": { "line": 1, "character": 0 },
        "end": { "line": 1, "character": 1 }
      }
    }, {
      "uri": "deno:/ed0224c51f7e2a845dfc0941ed6959675e5e3e3d2a39b127f0ff569c1ffda8d8/data_url.ts",
      "range": {
        "start": { "line": 0, "character": 7 },
        "end": {"line": 0, "character": 14 },
      },
    }])
  );

  client.shutdown();
}

#[test]
fn lsp_node_modules_dir() {
  let context = TestContextBuilder::new()
    .use_http_server()
    .use_temp_cwd()
    .build();
  let temp_dir = context.temp_dir();

  // having a package.json should have no effect on whether
  // a node_modules dir is created
  temp_dir.write("package.json", "{}");

  let mut client = context.new_lsp_command().build();
  client.initialize_default();
  let file_uri = temp_dir.uri().join("file.ts").unwrap();
  client.did_open(json!({
    "textDocument": {
      "uri": file_uri,
      "languageId": "typescript",
      "version": 1,
      "text": "import chalk from 'npm:chalk';\nimport path from 'node:path';\n\nconsole.log(chalk.green(path.join('a', 'b')));",
    }
  }));
  let cache = |client: &mut LspClient| {
    client.write_request(
      "deno/cache",
      json!({
        "referrer": {
          "uri": file_uri,
        },
        "uris": [
          {
            "uri": "npm:chalk",
          },
          {
            "uri": "npm:@types/node",
          }
        ]
      }),
    );
  };

  cache(&mut client);

  assert!(!temp_dir.path().join("node_modules").exists());

  temp_dir.write(
    temp_dir.path().join("deno.json"),
    "{ \"nodeModulesDir\": true, \"lock\": false }\n",
  );
  let refresh_config = |client: &mut LspClient| {
    client.write_notification(
      "workspace/didChangeConfiguration",
      json!({
        "settings": {
          "enable": true,
          "config": "./deno.json",
        }
      }),
    );

    let request = json!([{
      "enable": true,
      "config": "./deno.json",
      "codeLens": {
        "implementations": true,
        "references": true
      },
      "importMap": null,
      "lint": false,
      "suggest": {
        "autoImports": true,
        "completeFunctionCalls": false,
        "names": true,
        "paths": true,
        "imports": {}
      },
      "unstable": false
    }]);
    // one for the workspace
    client.handle_configuration_request(request.clone());
    // one for the specifier
    client.handle_configuration_request(request);
  };
  refresh_config(&mut client);

  let diagnostics = client.read_diagnostics();
  assert_eq!(diagnostics.all().len(), 2, "{:#?}", diagnostics); // not cached

  cache(&mut client);

  assert!(temp_dir.path().join("node_modules/chalk").exists());
  assert!(temp_dir.path().join("node_modules/@types/node").exists());
  assert!(!temp_dir.path().join("deno.lock").exists());

  // now add a lockfile and cache
  temp_dir.write(
    temp_dir.path().join("deno.json"),
    "{ \"nodeModulesDir\": true }\n",
  );
  refresh_config(&mut client);
  cache(&mut client);

  let diagnostics = client.read_diagnostics();
  assert_eq!(diagnostics.all().len(), 0, "{:#?}", diagnostics);

  assert!(temp_dir.path().join("deno.lock").exists());

  // the declaration should be found in the node_modules directory
  let res = client.write_request(
    "textDocument/references",
    json!({
      "textDocument": {
        "uri": file_uri,
      },
      "position": { "line": 0, "character": 7 }, // chalk
      "context": {
        "includeDeclaration": false
      }
    }),
  );

  // ensure that it's using the node_modules directory
  let references = res.as_array().unwrap();
  assert_eq!(references.len(), 2, "references: {:#?}", references);
  let uri = references[1]
    .as_object()
    .unwrap()
    .get("uri")
    .unwrap()
    .as_str()
    .unwrap();
  // canonicalize for mac
  let path = temp_dir.path().join("node_modules").canonicalize().unwrap();
  assert_starts_with!(
    uri,
    ModuleSpecifier::from_file_path(&path).unwrap().as_str()
  );

  client.shutdown();
}<|MERGE_RESOLUTION|>--- conflicted
+++ resolved
@@ -4715,11 +4715,7 @@
         "source": "./b.ts",
         "data": {
           "exportName": "foo",
-<<<<<<< HEAD
-          "exportMapKey": "foo|6844|file:///a/b",
-=======
-          "exportMapKey": "foo|6812|file:///a/b",
->>>>>>> 42991017
+          "exportMapKey": "foo|6846|file:///a/b",
           "moduleSpecifier": "./b.ts",
           "fileName": "file:///a/b.ts"
         },
