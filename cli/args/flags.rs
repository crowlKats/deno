--- conflicted
+++ resolved
@@ -4666,12 +4666,7 @@
     maybe_rules_exclude,
     json,
     compact,
-<<<<<<< HEAD
-    watch: watch_arg_parse(matches),
-=======
     watch: watch_arg_parse(matches)?,
-    ext,
->>>>>>> 73ab32c5
   });
   Ok(())
 }
