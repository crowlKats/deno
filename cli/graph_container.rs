--- conflicted
+++ resolved
@@ -76,12 +76,8 @@
         specifiers,
         false,
         self.cli_options.ts_type_lib_window(),
-<<<<<<< HEAD
-        PermissionsContainer::allow_all(),
+        FetchPermissionsOption::AllowAll,
         ext_overwrite,
-=======
-        FetchPermissionsOption::AllowAll,
->>>>>>> f360cae9
       )
       .await?;
     graph_permit.commit();
