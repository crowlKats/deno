--- conflicted
+++ resolved
@@ -287,19 +287,11 @@
       Default::default(),
       Default::default(),
     ),
-<<<<<<< HEAD
-    deno_webgpu::deno_webgpu::init_ops(),
-    deno_canvas::deno_canvas::init_ops(Default::default()),
-    deno_fetch::deno_fetch::init_ops::<Permissions>(Default::default()),
-    deno_cache::deno_cache::init_ops(None),
-    deno_websocket::deno_websocket::init_ops::<Permissions>(
-=======
     deno_webgpu::deno_webgpu::init(),
-    deno_canvas::deno_canvas::init(),
+    deno_canvas::deno_canvas::init(Default::default()),
     deno_fetch::deno_fetch::init::<Permissions>(Default::default()),
     deno_cache::deno_cache::init(None),
     deno_websocket::deno_websocket::init::<Permissions>(
->>>>>>> 97b84669
       "".to_owned(),
       None,
       None,
