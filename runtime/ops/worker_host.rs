--- conflicted
+++ resolved
@@ -1,24 +1,9 @@
 // Copyright 2018-2022 the Deno authors. All rights reserved. MIT license.
 
 use crate::ops::TestingFeaturesEnabled;
-<<<<<<< HEAD
-use crate::permissions::resolve_write_allowlist;
-use crate::permissions::EnvDescriptor;
-use crate::permissions::FfiDescriptor;
-use crate::permissions::NetDescriptor;
-use crate::permissions::PermissionState;
-use crate::permissions::Permissions;
-use crate::permissions::ReadDescriptor;
-use crate::permissions::RunDescriptor;
-use crate::permissions::UnaryPermission;
-use crate::permissions::UnitPermission;
-use crate::permissions::WriteDescriptor;
-use crate::permissions::{resolve_read_allowlist, SerialDescriptor};
-=======
 use crate::permissions::create_child_permissions;
 use crate::permissions::ChildPermissionsArg;
 use crate::permissions::Permissions;
->>>>>>> 82284d80
 use crate::web_worker::run_web_worker;
 use crate::web_worker::SendableWebWorkerHandle;
 use crate::web_worker::WebWorker;
@@ -131,406 +116,6 @@
     .build()
 }
 
-<<<<<<< HEAD
-fn merge_boolean_permission(
-  mut main: UnitPermission,
-  worker: Option<PermissionState>,
-) -> Result<UnitPermission, AnyError> {
-  if let Some(worker) = worker {
-    if worker < main.state {
-      return Err(custom_error(
-        "PermissionDenied",
-        "Can't escalate parent thread permissions",
-      ));
-    } else {
-      main.state = worker;
-    }
-  }
-  Ok(main)
-}
-
-fn merge_net_permission(
-  mut main: UnaryPermission<NetDescriptor>,
-  worker: Option<UnaryPermission<NetDescriptor>>,
-) -> Result<UnaryPermission<NetDescriptor>, AnyError> {
-  if let Some(worker) = worker {
-    if (worker.global_state < main.global_state)
-      || !worker
-        .granted_list
-        .iter()
-        .all(|x| main.check(&(&x.0, x.1)).is_ok())
-    {
-      return Err(custom_error(
-        "PermissionDenied",
-        "Can't escalate parent thread permissions",
-      ));
-    } else {
-      main.global_state = worker.global_state;
-      main.granted_list = worker.granted_list;
-    }
-  }
-  Ok(main)
-}
-
-fn merge_read_permission(
-  mut main: UnaryPermission<ReadDescriptor>,
-  worker: Option<UnaryPermission<ReadDescriptor>>,
-) -> Result<UnaryPermission<ReadDescriptor>, AnyError> {
-  if let Some(worker) = worker {
-    if (worker.global_state < main.global_state)
-      || !worker
-        .granted_list
-        .iter()
-        .all(|x| main.check(x.0.as_path()).is_ok())
-    {
-      return Err(custom_error(
-        "PermissionDenied",
-        "Can't escalate parent thread permissions",
-      ));
-    } else {
-      main.global_state = worker.global_state;
-      main.granted_list = worker.granted_list;
-    }
-  }
-  Ok(main)
-}
-
-fn merge_write_permission(
-  mut main: UnaryPermission<WriteDescriptor>,
-  worker: Option<UnaryPermission<WriteDescriptor>>,
-) -> Result<UnaryPermission<WriteDescriptor>, AnyError> {
-  if let Some(worker) = worker {
-    if (worker.global_state < main.global_state)
-      || !worker
-        .granted_list
-        .iter()
-        .all(|x| main.check(x.0.as_path()).is_ok())
-    {
-      return Err(custom_error(
-        "PermissionDenied",
-        "Can't escalate parent thread permissions",
-      ));
-    } else {
-      main.global_state = worker.global_state;
-      main.granted_list = worker.granted_list;
-    }
-  }
-  Ok(main)
-}
-
-fn merge_env_permission(
-  mut main: UnaryPermission<EnvDescriptor>,
-  worker: Option<UnaryPermission<EnvDescriptor>>,
-) -> Result<UnaryPermission<EnvDescriptor>, AnyError> {
-  if let Some(worker) = worker {
-    if (worker.global_state < main.global_state)
-      || !worker.granted_list.iter().all(|x| main.check(&x.0).is_ok())
-    {
-      return Err(custom_error(
-        "PermissionDenied",
-        "Can't escalate parent thread permissions",
-      ));
-    } else {
-      main.global_state = worker.global_state;
-      main.granted_list = worker.granted_list;
-    }
-  }
-  Ok(main)
-}
-
-fn merge_run_permission(
-  mut main: UnaryPermission<RunDescriptor>,
-  worker: Option<UnaryPermission<RunDescriptor>>,
-) -> Result<UnaryPermission<RunDescriptor>, AnyError> {
-  if let Some(worker) = worker {
-    if (worker.global_state < main.global_state)
-      || !worker.granted_list.iter().all(|x| main.check(&x.0).is_ok())
-    {
-      return Err(custom_error(
-        "PermissionDenied",
-        "Can't escalate parent thread permissions",
-      ));
-    } else {
-      main.global_state = worker.global_state;
-      main.granted_list = worker.granted_list;
-    }
-  }
-  Ok(main)
-}
-
-fn merge_ffi_permission(
-  mut main: UnaryPermission<FfiDescriptor>,
-  worker: Option<UnaryPermission<FfiDescriptor>>,
-) -> Result<UnaryPermission<FfiDescriptor>, AnyError> {
-  if let Some(worker) = worker {
-    if (worker.global_state < main.global_state)
-      || !worker.granted_list.iter().all(|x| main.check(&x.0).is_ok())
-    {
-      return Err(custom_error(
-        "PermissionDenied",
-        "Can't escalate parent thread permissions",
-      ));
-    } else {
-      main.global_state = worker.global_state;
-      main.granted_list = worker.granted_list;
-    }
-  }
-  Ok(main)
-}
-
-fn merge_serial_permission(
-  mut main: UnaryPermission<SerialDescriptor>,
-  worker: Option<UnaryPermission<SerialDescriptor>>,
-) -> Result<UnaryPermission<SerialDescriptor>, AnyError> {
-  if let Some(worker) = worker {
-    if (worker.global_state < main.global_state)
-      || !worker.granted_list.iter().all(|x| main.check(&x.0).is_ok())
-    {
-      return Err(custom_error(
-        "PermissionDenied",
-        "Can't escalate parent thread permissions",
-      ));
-    } else {
-      main.global_state = worker.global_state;
-      main.granted_list = worker.granted_list;
-    }
-  }
-  Ok(main)
-}
-
-pub fn create_worker_permissions(
-  main_perms: Permissions,
-  worker_perms: PermissionsArg,
-) -> Result<Permissions, AnyError> {
-  Ok(Permissions {
-    env: merge_env_permission(main_perms.env, worker_perms.env)?,
-    hrtime: merge_boolean_permission(main_perms.hrtime, worker_perms.hrtime)?,
-    net: merge_net_permission(main_perms.net, worker_perms.net)?,
-    ffi: merge_ffi_permission(main_perms.ffi, worker_perms.ffi)?,
-    read: merge_read_permission(main_perms.read, worker_perms.read)?,
-    run: merge_run_permission(main_perms.run, worker_perms.run)?,
-    write: merge_write_permission(main_perms.write, worker_perms.write)?,
-    serial: merge_serial_permission(main_perms.serial, worker_perms.serial)?,
-  })
-}
-
-#[derive(Debug, Deserialize)]
-pub struct PermissionsArg {
-  #[serde(default, deserialize_with = "as_unary_env_permission")]
-  env: Option<UnaryPermission<EnvDescriptor>>,
-  #[serde(default, deserialize_with = "as_permission_state")]
-  hrtime: Option<PermissionState>,
-  #[serde(default, deserialize_with = "as_unary_net_permission")]
-  net: Option<UnaryPermission<NetDescriptor>>,
-  #[serde(default, deserialize_with = "as_unary_ffi_permission")]
-  ffi: Option<UnaryPermission<FfiDescriptor>>,
-  #[serde(default, deserialize_with = "as_unary_read_permission")]
-  read: Option<UnaryPermission<ReadDescriptor>>,
-  #[serde(default, deserialize_with = "as_unary_run_permission")]
-  run: Option<UnaryPermission<RunDescriptor>>,
-  #[serde(default, deserialize_with = "as_unary_write_permission")]
-  write: Option<UnaryPermission<WriteDescriptor>>,
-  #[serde(default, deserialize_with = "as_unary_serial_permission")]
-  serial: Option<UnaryPermission<SerialDescriptor>>,
-}
-
-fn as_permission_state<'de, D>(
-  deserializer: D,
-) -> Result<Option<PermissionState>, D::Error>
-where
-  D: Deserializer<'de>,
-{
-  let value: bool = Deserialize::deserialize(deserializer)?;
-
-  match value {
-    true => Ok(Some(PermissionState::Granted)),
-    false => Ok(Some(PermissionState::Denied)),
-  }
-}
-
-struct UnaryPermissionBase {
-  global_state: PermissionState,
-  paths: Vec<String>,
-}
-
-struct ParseBooleanOrStringVec;
-
-impl<'de> de::Visitor<'de> for ParseBooleanOrStringVec {
-  type Value = UnaryPermissionBase;
-
-  fn expecting(&self, formatter: &mut fmt::Formatter) -> fmt::Result {
-    formatter.write_str("a vector of strings or a boolean")
-  }
-
-  // visit_unit maps undefined/missing values to false
-  fn visit_unit<E>(self) -> Result<UnaryPermissionBase, E>
-  where
-    E: de::Error,
-  {
-    self.visit_bool(false)
-  }
-
-  fn visit_bool<E>(self, v: bool) -> Result<UnaryPermissionBase, E>
-  where
-    E: de::Error,
-  {
-    Ok(UnaryPermissionBase {
-      global_state: match v {
-        true => PermissionState::Granted,
-        false => PermissionState::Denied,
-      },
-      paths: Vec::new(),
-    })
-  }
-
-  fn visit_seq<V>(self, mut visitor: V) -> Result<UnaryPermissionBase, V::Error>
-  where
-    V: SeqAccess<'de>,
-  {
-    let mut vec: Vec<String> = Vec::new();
-
-    let mut value = visitor.next_element::<String>()?;
-    while value.is_some() {
-      vec.push(value.unwrap());
-      value = visitor.next_element()?;
-    }
-    Ok(UnaryPermissionBase {
-      global_state: PermissionState::Prompt,
-      paths: vec,
-    })
-  }
-}
-
-fn as_unary_net_permission<'de, D>(
-  deserializer: D,
-) -> Result<Option<UnaryPermission<NetDescriptor>>, D::Error>
-where
-  D: Deserializer<'de>,
-{
-  let value: UnaryPermissionBase =
-    deserializer.deserialize_any(ParseBooleanOrStringVec)?;
-
-  let allowed: HashSet<NetDescriptor> = value
-    .paths
-    .into_iter()
-    .map(NetDescriptor::from_string)
-    .collect();
-
-  Ok(Some(UnaryPermission::<NetDescriptor> {
-    global_state: value.global_state,
-    granted_list: allowed,
-    ..Default::default()
-  }))
-}
-
-fn as_unary_read_permission<'de, D>(
-  deserializer: D,
-) -> Result<Option<UnaryPermission<ReadDescriptor>>, D::Error>
-where
-  D: Deserializer<'de>,
-{
-  let value: UnaryPermissionBase =
-    deserializer.deserialize_any(ParseBooleanOrStringVec)?;
-
-  let paths: Vec<PathBuf> =
-    value.paths.into_iter().map(PathBuf::from).collect();
-
-  Ok(Some(UnaryPermission::<ReadDescriptor> {
-    global_state: value.global_state,
-    granted_list: resolve_read_allowlist(&Some(paths)),
-    ..Default::default()
-  }))
-}
-
-fn as_unary_write_permission<'de, D>(
-  deserializer: D,
-) -> Result<Option<UnaryPermission<WriteDescriptor>>, D::Error>
-where
-  D: Deserializer<'de>,
-{
-  let value: UnaryPermissionBase =
-    deserializer.deserialize_any(ParseBooleanOrStringVec)?;
-
-  let paths: Vec<PathBuf> =
-    value.paths.into_iter().map(PathBuf::from).collect();
-
-  Ok(Some(UnaryPermission::<WriteDescriptor> {
-    global_state: value.global_state,
-    granted_list: resolve_write_allowlist(&Some(paths)),
-    ..Default::default()
-  }))
-}
-
-fn as_unary_env_permission<'de, D>(
-  deserializer: D,
-) -> Result<Option<UnaryPermission<EnvDescriptor>>, D::Error>
-where
-  D: Deserializer<'de>,
-{
-  let value: UnaryPermissionBase =
-    deserializer.deserialize_any(ParseBooleanOrStringVec)?;
-
-  Ok(Some(UnaryPermission::<EnvDescriptor> {
-    global_state: value.global_state,
-    granted_list: value
-      .paths
-      .into_iter()
-      .map(|env| EnvDescriptor(env.to_uppercase()))
-      .collect(),
-    ..Default::default()
-  }))
-}
-
-fn as_unary_run_permission<'de, D>(
-  deserializer: D,
-) -> Result<Option<UnaryPermission<RunDescriptor>>, D::Error>
-where
-  D: Deserializer<'de>,
-{
-  let value: UnaryPermissionBase =
-    deserializer.deserialize_any(ParseBooleanOrStringVec)?;
-
-  Ok(Some(UnaryPermission::<RunDescriptor> {
-    global_state: value.global_state,
-    granted_list: value.paths.into_iter().map(RunDescriptor).collect(),
-    ..Default::default()
-  }))
-}
-
-fn as_unary_ffi_permission<'de, D>(
-  deserializer: D,
-) -> Result<Option<UnaryPermission<FfiDescriptor>>, D::Error>
-where
-  D: Deserializer<'de>,
-{
-  let value: UnaryPermissionBase =
-    deserializer.deserialize_any(ParseBooleanOrStringVec)?;
-
-  Ok(Some(UnaryPermission::<FfiDescriptor> {
-    global_state: value.global_state,
-    granted_list: value.paths.into_iter().map(FfiDescriptor).collect(),
-    ..Default::default()
-  }))
-}
-
-fn as_unary_serial_permission<'de, D>(
-  deserializer: D,
-) -> Result<Option<UnaryPermission<SerialDescriptor>>, D::Error>
-where
-  D: Deserializer<'de>,
-{
-  let value: UnaryPermissionBase =
-    deserializer.deserialize_any(ParseBooleanOrStringVec)?;
-
-  Ok(Some(UnaryPermission::<SerialDescriptor> {
-    global_state: value.global_state,
-    granted_list: value.paths.into_iter().map(SerialDescriptor).collect(),
-    ..Default::default()
-  }))
-}
-
-=======
->>>>>>> 82284d80
 #[derive(Deserialize)]
 #[serde(rename_all = "camelCase")]
 pub struct CreateWorkerArgs {
