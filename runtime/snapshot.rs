--- conflicted
+++ resolved
@@ -31,7 +31,7 @@
     deno_url::deno_url::lazy_init(),
     deno_web::deno_web::lazy_init::<Permissions>(),
     deno_webgpu::deno_webgpu::lazy_init(),
-    deno_canvas::deno_canvas::lazy_init(),
+    deno_canvas::deno_canvas::lazy_init(Default::default()),
     deno_fetch::deno_fetch::lazy_init::<Permissions>(),
     deno_cache::deno_cache::lazy_init(),
     deno_websocket::deno_websocket::lazy_init::<Permissions>(),
@@ -45,41 +45,6 @@
     deno_tls::deno_tls::lazy_init(),
     deno_kv::deno_kv::lazy_init::<deno_kv::sqlite::SqliteDbHandler<Permissions>>(
     ),
-<<<<<<< HEAD
-    deno_webgpu::deno_webgpu::init_ops_and_esm(),
-    deno_canvas::deno_canvas::init_ops_and_esm(Default::default()),
-    deno_fetch::deno_fetch::init_ops_and_esm::<Permissions>(Default::default()),
-    deno_cache::deno_cache::init_ops_and_esm(None),
-    deno_websocket::deno_websocket::init_ops_and_esm::<Permissions>(
-      "".to_owned(),
-      None,
-      None,
-    ),
-    deno_webstorage::deno_webstorage::init_ops_and_esm(None),
-    deno_crypto::deno_crypto::init_ops_and_esm(None),
-    deno_broadcast_channel::deno_broadcast_channel::init_ops_and_esm(
-      deno_broadcast_channel::InMemoryBroadcastChannel::default(),
-    ),
-    deno_ffi::deno_ffi::init_ops_and_esm::<Permissions>(),
-    deno_net::deno_net::init_ops_and_esm::<Permissions>(None, None),
-    deno_tls::deno_tls::init_ops_and_esm(),
-    deno_kv::deno_kv::init_ops_and_esm(
-      deno_kv::sqlite::SqliteDbHandler::<Permissions>::new(None, None),
-      deno_kv::KvConfig::builder().build(),
-    ),
-    deno_cron::deno_cron::init_ops_and_esm(
-      deno_cron::local::LocalCronHandler::new(),
-    ),
-    deno_napi::deno_napi::init_ops_and_esm::<Permissions>(),
-    deno_http::deno_http::init_ops_and_esm::<DefaultHttpPropertyExtractor>(
-      deno_http::Options::default(),
-    ),
-    deno_io::deno_io::init_ops_and_esm(Default::default()),
-    deno_fs::deno_fs::init_ops_and_esm::<Permissions>(fs.clone()),
-    deno_os::deno_os::init_ops_and_esm(Default::default()),
-    deno_process::deno_process::init_ops_and_esm(Default::default()),
-    deno_node::deno_node::init_ops_and_esm::<
-=======
     deno_cron::deno_cron::init(deno_cron::local::LocalCronHandler::new()),
     deno_napi::deno_napi::lazy_init::<Permissions>(),
     deno_http::deno_http::lazy_init(),
@@ -88,7 +53,6 @@
     deno_os::deno_os::lazy_init(),
     deno_process::deno_process::lazy_init(),
     deno_node::deno_node::lazy_init::<
->>>>>>> 97b84669
       Permissions,
       DenoInNpmPackageChecker,
       NpmResolver<sys_traits::impls::RealSys>,
