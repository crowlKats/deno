# Copyright 2018-2025 the Deno authors. MIT license.

[workspace]
resolver = "2"
members = [
  "bench_util",
  "cli",
  "cli/lib",
  "cli/rt",
  "cli/snapshot",
  "ext/bundle",
  "ext/cache",
  "ext/canvas",
  "ext/cron",
  "ext/crypto",
  "ext/fetch",
  "ext/ffi",
  "ext/fs",
  "ext/http",
  "ext/io",
  "ext/kv",
  "ext/napi",
  "ext/napi/sym",
  "ext/net",
  "ext/node",
  "ext/rt_helper",
  "ext/signals",
  "ext/telemetry",
  "ext/url",
  "ext/web",
  "ext/webgpu",
  "ext/webidl",
  "ext/websocket",
  "ext/webstorage",
  "libs/config",
  "libs/crypto",
  "libs/maybe_sync",
  "libs/node_resolver",
  "libs/npm_cache",
  "libs/npm_installer",
  "libs/package_json",
  "libs/resolver",
  "libs/typescript_go_client",
  "runtime",
  "runtime/features",
  "runtime/permissions",
  "runtime/subprocess_windows",
  "tests",
  "tests/ffi",
  "tests/napi",
  "tests/sqlite_extension_test",
  "tests/util/server",
]
exclude = ["tests/util/std/hash/_wasm"]

[workspace.package]
authors = ["the Deno authors"]
edition = "2024"
license = "MIT"
repository = "https://github.com/denoland/deno"

[workspace.dependencies]
deno_ast = { version = "=0.50.3", features = ["transpiling"] }
<<<<<<< HEAD
deno_core = { version = "0.367.0", path = "../deno_core/core" }
=======
deno_core = { version = "0.368.0" }
>>>>>>> 4bf2ad3b

deno_cache_dir = "=0.25.0"
deno_doc = "=0.186.0"
deno_error = "=0.7.0"
deno_graph = { version = "=0.103.1", default-features = false }
deno_lint = "=0.80.0"
deno_lockfile = "=0.32.2"
deno_media_type = { version = "=0.2.9", features = ["module_specifier"] }
deno_native_certs = "0.3.0"
deno_npm = "=0.42.0"
deno_path_util = "=0.6.4"
deno_semver = "=0.9.1"
deno_task_shell = "=0.26.0"
deno_terminal = "=0.2.3"
deno_unsync = { version = "0.4.4", default-features = false }
deno_whoami = "0.1.0"
eszip = "=0.104.0"

denokv_proto = "0.12.0"
denokv_remote = "0.12.0"
# denokv_sqlite brings in bundled sqlite if we don't disable the default features
denokv_sqlite = { default-features = false, version = "0.12.0" }

# exts
deno_bundle_runtime = { version = "0.8.0", path = "./ext/bundle" }
deno_cache = { version = "0.153.0", path = "./ext/cache" }
deno_canvas = { version = "0.90.0", path = "./ext/canvas" }
deno_cron = { version = "0.101.0", path = "./ext/cron" }
deno_crypto = { version = "0.235.0", path = "./ext/crypto" }
deno_fetch = { version = "0.245.0", path = "./ext/fetch" }
deno_ffi = { version = "0.208.0", path = "./ext/ffi" }
deno_fs = { version = "0.131.0", path = "./ext/fs" }
deno_http = { version = "0.219.0", path = "./ext/http" }
deno_io = { version = "0.131.0", path = "./ext/io" }
deno_kv = { version = "0.129.0", path = "./ext/kv" }
deno_napi = { version = "0.152.0", path = "./ext/napi" }
deno_net = { version = "0.213.0", path = "./ext/net" }
deno_node = { version = "0.159.0", path = "./ext/node" }
deno_os = { version = "0.38.0", path = "./ext/os" }
deno_process = { version = "0.36.0", path = "./ext/process" }
deno_signals = { version = "0.12.0", path = "./ext/signals" }
deno_telemetry = { version = "0.43.0", path = "./ext/telemetry" }
deno_tls = { version = "0.208.0", path = "./ext/tls" }
deno_web = { version = "0.252.0", path = "./ext/web" }
deno_webgpu = { version = "0.188.0", path = "./ext/webgpu" }
deno_webidl = { version = "0.221.0", path = "./ext/webidl" }
deno_websocket = { version = "0.226.0", path = "./ext/websocket" }
deno_webstorage = { version = "0.216.0", path = "./ext/webstorage" }
denort_helper = { version = "0.19.0", path = "./ext/rt_helper" }

# workspace libraries
deno_bench_util = { version = "0.215.0", path = "./bench_util" }
deno_config = { version = "0.71.0", features = ["workspace"], path = "./libs/config" }
deno_crypto_provider = { version = "0.15.0", path = "./libs/crypto" }
deno_features = { version = "0.18.0", path = "./runtime/features" }
deno_lib = { version = "0.39.0", path = "./cli/lib" }
deno_maybe_sync = { version = "0.8.0", path = "./libs/maybe_sync" }
deno_npm_cache = { version = "0.40.0", path = "./libs/npm_cache" }
deno_npm_installer = { version = "0.16.0", path = "./libs/npm_installer" }
deno_package_json = { version = "0.23.0", default-features = false, path = "./libs/package_json" }
deno_permissions = { version = "0.80.0", path = "./runtime/permissions" }
deno_resolver = { version = "0.52.0", path = "./libs/resolver" }
deno_runtime = { version = "0.229.0", path = "./runtime" }
deno_snapshots = { version = "0.36.0", path = "./cli/snapshot" }
deno_subprocess_windows = { path = "./runtime/subprocess_windows", version = "0.16.0" }
deno_typescript_go_client_rust = { version = "0.3.0", path = "./libs/typescript_go_client" }
napi_sym = { version = "0.151.0", path = "./ext/napi/sym" }
node_resolver = { version = "0.59.0", path = "./libs/node_resolver" }
test_util = { package = "test_server", path = "./tests/util/server" }

deno_tunnel = "0.8.0"

# widely used libraries
anyhow = "1.0.57"
arc-swap = "1.7"
async-compression = "0.4"
async-once-cell = "0.5.4"
async-stream = "0.3"
async-trait = "0.1.73"
aws-lc-rs = { version = "1.0.0" }
aws-lc-sys = { version = "0.26.0" }
base32 = "=0.5.1"
base64 = "0.22.1"
base64-simd = "0.8"
bencher = "0.1"
boxed_error = "0.2.3"
brotli = { version = "6.0.0", features = ["ffi-api"] }
bytemuck = "1.17.1"
bytes = "1.4.0"
cache_control = "=0.2.0"
capacity_builder = "0.5.0"
cbc = { version = "=0.1.2", features = ["alloc"] }
# Note: Do not use the "clock" feature of chrono, as it links us to CoreFoundation on macOS.
#       Instead use util::time::utc_now()
chrono = { version = "0.4", default-features = false, features = ["std", "serde"] }
color-print = "0.3.5"
dashmap = "5.5.3"
data-encoding = "2.3.3"
data-url = "=0.3.1"
dotenvy = "0.15.7"
dyn-clone = "1"
encoding_rs = "=0.8.35"
error_reporter = "1"
fast-socks5 = "0.9.6"
faster-hex = "0.10.0"
fastwebsockets = { version = "0.8", features = ["upgrade", "unstable-split"] }
file_test_runner = "0.7.3"
filetime = "0.2.16"
flaky_test = "=0.2.2"
flate2 = { version = "1.0.30", default-features = false }
fqdn = "0.4.6"
fs3 = "0.5.0"
futures = "0.3.31"
glob = "0.3.1"
h2 = "0.4.6"
hickory-proto = "0.25.2"
hickory-resolver = { version = "0.25.2", features = ["tokio", "serde"] }
hickory-server = "0.25.2"
http = "1.0"
http-body = "1.0"
http-body-util = "0.1.2"
http_v02 = { package = "http", version = "0.2.9" }
httparse = "1.8.0"
hyper = { version = "1.6.0", features = ["full"] }
hyper-rustls = { version = "0.27.2", default-features = false, features = ["http1", "http2", "tls12", "aws-lc-rs"] }
hyper-util = { version = "0.1.17", features = ["tokio", "client", "client-legacy", "server", "server-auto"] }
hyper_v014 = { package = "hyper", version = "0.14.26", features = ["runtime", "http1"] }
idna = "1.0.3"
ignore = "0.4"
import_map = { version = "0.24.0", features = ["ext"] }
indexmap = { version = "2", features = ["serde"] }
ipnet = "2.3"
ipnetwork = "0.20.0"
itertools = "0.14"
jsonc-parser = { version = "0.27.1", features = ["serde"] }
jupyter_runtime = "=0.19.0"
lazy-regex = "3"
libc = "0.2.168"
libz-sys = { version = "1.1.20", default-features = false }
log = { version = "0.4.20", features = ["kv"] }
lsp-types = "=0.97.0" # used by tower-lsp and "proposed" feature is unstable in patch releases
memchr = "2.7.4"
mime = "0.3.16"
monch = "=0.5.0"
netif = "0.1.6"
notify = "=6.1.1"
ntest_timeout = "0.9.3"
num-bigint = { version = "0.4", features = ["rand"] }
num-bigint-dig = "0.8.2"
num-integer = "0.1.45"
num-traits = "0.2.19"
once_cell = "1.17.1"
os_pipe = { version = "=1.2.1", features = ["io_safety"] }
parking_lot = "0.12.0"
path-clean = "=0.1.0"
percent-encoding = "2.3.0"
phf = { version = "0.11", features = ["macros"] }
pin-project = "1.0.11" # don't pin because they yank crates from cargo
pin-project-lite = "0.2.13"
pretty_assertions = "=1.4.1"
prost = "0.13"
prost-build = "0.13"
quick-junit = "0.3.5"
quinn = { version = "0.11.8", default-features = false }
rand = "=0.8.5"
rayon = "1.8.0"
regex = "^1.7.0"
reqwest = { version = "=0.12.5", default-features = false, features = ["rustls-tls", "stream", "gzip", "brotli", "socks", "json", "http2"] } # pinned because of https://github.com/seanmonstar/reqwest/pull/1955
rusqlite = { version = "0.34.0", features = ["unlock_notify", "bundled", "session", "modern_sqlite", "limits", "backup"] } # "modern_sqlite": need sqlite >= 3.49.0 for some db configs
rustls = { version = "=0.23.28", default-features = false, features = ["logging", "std", "tls12", "aws_lc_rs"] }
rustls-pemfile = "2"
rustls-tokio-stream = "=0.8.0"
rustls-webpki = "0.102"
rustyline = "=13.0.0"
rustyline-derive = "=0.7.0"
saffron = "=0.1.0"
same-file = "1.0.6"
scopeguard = "1.2.0"
semver = "=1.0.25"
serde = { version = "1.0.149", features = ["derive"] }
serde-value = "0.7"
serde_bytes = "0.11"
serde_json = "1.0.85"
serde_repr = "=0.1.19"
signal-hook = "0.3"
simd-json = "0.14.0"
slab = "0.4"
smallvec = "1.8"
socket2 = { version = "0.5.3", features = ["all"] }
sys_traits = "=0.1.17"
tar = "=0.4.43"
tempfile = "3.4.0"
termcolor = "1.1.3"
thiserror = "2.0.12"
tokio = { version = "1.47.1", features = ["full"] }
tokio-eld = "0.2"
tokio-metrics = { version = "0.3.0", features = ["rt"] }
tokio-rustls = { version = "0.26.0", default-features = false, features = ["aws_lc_rs", "tls12"] }
tokio-socks = "0.5.1"
tokio-util = "0.7.16"
tower = { version = "0.5.2", default-features = false, features = ["retry", "util"] }
tower-http = { version = "0.6.1", features = ["decompression-br", "decompression-gzip"] }
tower-lsp = { package = "deno_tower_lsp", version = "=0.4.3", features = ["proposed"] }
tower-service = "0.3.2"
tracing = "0.1"
tracing-opentelemetry = "0.28.0"
tracing-subscriber = "0.3.20"
twox-hash = { version = "=2.1.0", features = ["std", "xxhash64"], default-features = false }
typed-arena = "=2.0.2"
url = { version = "2.5", features = ["serde", "expose_internals"] }
urlpattern = "0.3.0"
uuid = { version = "1.3.0", features = ["v4"] }
walkdir = "=2.5.0"
weak-table = "0.3.2"
web-transport-proto = "0.2.7"
webpki-root-certs = "0.26.5"
webpki-roots = "0.26"
which = { version = "8.0.0", default-features = false }
yoke = { version = "0.7.4", features = ["derive"] }
zeromq = { version = "=0.4.1", default-features = false, features = ["tcp-transport", "tokio-runtime"] }
zip = { version = "2.4.1", default-features = false, features = ["flate2"] }

opentelemetry = "0.27.0"
opentelemetry-http = "0.27.0"
opentelemetry-otlp = { version = "0.27.0", features = ["logs", "http-proto", "http-json", "populate-logs-event-name"] }
opentelemetry-semantic-conventions = { version = "0.27.0", features = ["semconv_experimental"] }
opentelemetry_sdk = { version = "0.27.0", features = ["rt-tokio", "trace"] }

# canvas
image = { version = "0.25.4", default-features = false }
lcms2 = "6.1.0"

# cli
anstream = "0.6.14"
bincode = "=1.3.3"
clap = "=4.5.47"
clap_complete = { version = "=4.5.57", features = ["unstable-dynamic"] }
clap_complete_fig = "=4.5.2"
console_static_text = "=0.8.3"
crossterm = "0.28.1"
dhat = "0.3.3"
dissimilar = "=1.0.9"
dprint-core = "=0.67.4"
dprint-plugin-json = "=0.21.0"
dprint-plugin-jupyter = "=0.2.1"
dprint-plugin-markdown = "=0.20.0"
dprint-plugin-typescript = "=0.95.11"
env_logger = "=0.11.6"
fancy-regex = "=0.14.0"
libsui = "0.10.0"
malva = "=0.12.1"
markup_fmt = "=0.22.0"
open = "5.0.1"
pathdiff = "0.2.1"
pretty_yaml = "=0.5.0"
rustc-hash = "2.1.1"
sqlformat = "=0.3.5"
strsim = "0.11.1"
text-size = "=1.1.1"
text_lines = "=0.6.0"
unicode-width = "0.1.3"
zstd = "=0.13.2"

# crypto
aead-gcm-stream = "0.4"
aes = "=0.8.3"
aes-gcm = "0.10"
aes-kw = "0.2.1"
blake2 = "0.10.6"
const-oid = "0.9.5"
ctr = { version = "0.9.2", features = ["alloc"] }
curve25519-dalek = "4.1.3"
der = "0.7.9"
digest = "0.10.5"
dsa = "0.6.3"
ecb = "=0.1.2"
ecdsa = "0.16.9"
ed25519-dalek = "2.1.1"
ed448-goldilocks = "0.8.3"
elliptic-curve = { version = "0.13.4", features = ["alloc", "arithmetic", "ecdh", "std", "pem", "jwk"] }
hkdf = "0.12.3"
k256 = "0.13.1"
md-5 = "0.10.5"
md4 = "0.10.2"
p224 = { version = "0.13.0", features = ["ecdh"] }
p256 = { version = "0.13.2", features = ["ecdh", "jwk"] }
p384 = { version = "0.13.0", features = ["ecdh", "jwk"] }
p521 = "0.13.3"
pbkdf2 = "0.12.1"
pkcs8 = "0.10.2"
ripemd = "0.1.3"
rsa = { version = "0.9.3", default-features = false, features = ["std", "pem", "hazmat"] } # hazmat needed for PrehashSigner in ext/node
scrypt = "0.11.0"
sec1 = "0.7"
sha1 = { version = "0.10.6", features = ["oid"] }
sha2 = { version = "0.10.8", features = ["oid"] }
sha3 = "0.10.8"
signature = "2.1"
sm3 = "0.4.2"
spki = "0.7.2"
x25519-dalek = "2.0.0"
x509-parser = "0.15.0"

# ffi
cranelift = "0.116"
cranelift-native = "0.116"
dlopen2 = "0.6.1"
libffi = "=4.1.2"
libffi-sys = "=3.3.3"
memmap2 = "0.9"

# napi
libloading = "0.7"
libuv-sys-lite = "=1.48.2"
napi-build = "1"
napi-sys = { version = "=2.2.2", default-features = false }

# webgpu
raw-window-handle = "0.6.0"
wgpu-core = "24.0.0"
wgpu-types = "24.0.0"

# macros
quote = "1"
syn = { version = "2", features = ["full", "extra-traits"] }

# unix deps
nix = "=0.27.1"
tokio-vsock = "0.7"

# windows deps
junction = "=1.2.0"
win32job = "2"
winapi = "=0.3.9"
windows-sys = { version = "0.59.0", features = ["Win32_Foundation", "Win32_Media", "Win32_Storage_FileSystem", "Win32_System_IO", "Win32_System_WindowsProgramming", "Wdk", "Wdk_System", "Wdk_System_SystemInformation", "Win32_Security", "Win32_System_Pipes", "Wdk_Storage_FileSystem", "Win32_System_Registry", "Win32_System_Kernel", "Win32_System_Threading", "Win32_UI", "Win32_UI_Shell"] }
winres = "=0.1.12"

[profile.release]
codegen-units = 1
incremental = true
lto = true
opt-level = 'z' # Optimize for size
split-debuginfo = "packed"
debug = "line-tables-only"

# Build release with debug symbols: cargo build --profile=release-with-debug
[profile.release-with-debug]
inherits = "release-lite"
debug = true

# Faster to compile than `release` but with similar performance.
[profile.release-lite]
inherits = "release"
codegen-units = 128
lto = "thin"

# Key generation is too slow on `debug`
[profile.dev.package.num-bigint-dig]
opt-level = 3

# rusty-v8 needs at least -O1 to not miscompile
[profile.dev.package.v8]
opt-level = 1

[profile.release.package.async-compression]
opt-level = 3
[profile.release.package.base64-simd]
opt-level = 3
[profile.release.package.brotli]
opt-level = 3
[profile.release.package.brotli-decompressor]
opt-level = 3
[profile.release.package.bytes]
opt-level = 3
[profile.release.package.deno_bench_util]
opt-level = 3
[profile.release.package.deno_core]
opt-level = 3
[profile.release.package.deno_crypto]
opt-level = 3
[profile.release.package.deno_fetch]
opt-level = 3
[profile.release.package.deno_ffi]
opt-level = 3
[profile.release.package.deno_http]
opt-level = 3
[profile.release.package.deno_napi]
opt-level = 3
[profile.release.package.deno_net]
opt-level = 3
[profile.release.package.deno_node]
opt-level = 3
[profile.release.package.deno_runtime]
opt-level = 3
[profile.release.package.deno_tls]
opt-level = 3
[profile.release.package.deno_web]
opt-level = 3
[profile.release.package.deno_process]
opt-level = 3
[profile.release.package.deno_websocket]
opt-level = 3
[profile.release.package.fastwebsockets]
opt-level = 3
[profile.release.package.flate2]
opt-level = 3
[profile.release.package.futures-util]
opt-level = 3
[profile.release.package.futures-io]
opt-level = 3
[profile.release.package.futures-channel]
opt-level = 3
[profile.release.package.futures-sink]
opt-level = 3
[profile.release.package.futures-task]
opt-level = 3
[profile.release.package.futures-core]
opt-level = 3
[profile.release.package.hyper]
opt-level = 3
[profile.release.package.miniz_oxide]
opt-level = 3
[profile.release.package.num-bigint-dig]
opt-level = 3
[profile.release.package.rand]
opt-level = 3
[profile.release.package.serde]
opt-level = 3
[profile.release.package.serde_v8]
opt-level = 3
[profile.release.package.libsui]
opt-level = 3
[profile.release.package.test_napi]
opt-level = 3
[profile.release.package.tokio]
opt-level = 3
[profile.release.package.url]
opt-level = 3
[profile.release.package.v8]
opt-level = 3
[profile.release.package.zstd]
opt-level = 3
[profile.release.package.zstd-sys]
opt-level = 3
[profile.release.package.http]
opt-level = 3
[profile.release.package.http-body]
opt-level = 3
[profile.release.package.httparse]
opt-level = 3
[profile.release.package.mio]
opt-level = 3
[profile.release.package.fnv]
opt-level = 3
[profile.release.package.hyper-util]
opt-level = 3
[profile.release.package.httpdate]
opt-level = 3
[profile.release.package.deno_unsync]
opt-level = 3
[profile.release.package.deno_semver]
opt-level = 3
[profile.release.package.deno_npm]
opt-level = 3
[profile.release.package.deno_lockfile]
opt-level = 3
[profile.release.package.deno_npm_cache]
opt-level = 3<|MERGE_RESOLUTION|>--- conflicted
+++ resolved
@@ -61,11 +61,7 @@
 
 [workspace.dependencies]
 deno_ast = { version = "=0.50.3", features = ["transpiling"] }
-<<<<<<< HEAD
-deno_core = { version = "0.367.0", path = "../deno_core/core" }
-=======
 deno_core = { version = "0.368.0" }
->>>>>>> 4bf2ad3b
 
 deno_cache_dir = "=0.25.0"
 deno_doc = "=0.186.0"
